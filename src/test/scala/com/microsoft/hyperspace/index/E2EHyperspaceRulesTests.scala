--- conflicted
+++ resolved
@@ -27,11 +27,7 @@
 import com.microsoft.hyperspace.{Hyperspace, Implicits, SampleData, TestUtils}
 import com.microsoft.hyperspace.index.IndexConstants.REFRESH_MODE_INCREMENTAL
 import com.microsoft.hyperspace.index.execution.BucketUnionStrategy
-<<<<<<< HEAD
-import com.microsoft.hyperspace.index.rules.{FilterIndexRule, JoinIndexRule, JoinIndexRuleV2}
-=======
 import com.microsoft.hyperspace.index.rules.{FilterIndexRule, JoinIndexRule}
->>>>>>> e3fcc55f
 import com.microsoft.hyperspace.util.PathUtils
 
 class E2EHyperspaceRulesTests extends QueryTest with HyperspaceSuite {
@@ -73,11 +69,7 @@
   }
 
   test("verify enableHyperspace()/disableHyperspace() plug in/out optimization rules.") {
-<<<<<<< HEAD
-    val expectedOptimizationRuleBatch = Seq(JoinIndexRuleV2, JoinIndexRule, FilterIndexRule)
-=======
     val expectedOptimizationRuleBatch = Seq(JoinIndexRule, FilterIndexRule)
->>>>>>> e3fcc55f
     val expectedOptimizationStrategy = Seq(BucketUnionStrategy)
 
     assert(
@@ -261,55 +253,6 @@
           |from t2, (select c3, c1 as alias from t1) as newt
           |where t2.c3 = newt.c3""".stripMargin)
       verifyNoChange(query2)
-    }
-  }
-
-  test("E2E test for join rule V2: optimizes SortMergeJoin, ignores BroadcastHashJoin.") {
-    // Choose a threshold based on the data, which makes some tables small and eligible for BHJ.
-    withSQLConf(
-      "spark.sql.autoBroadcastJoinThreshold" -> "6000",
-      "spark.hyperspace.rule.joinV2.enabled" -> "true") {
-      val df1 = spark.read.parquet(nonPartitionedDataPath)
-      val df2 = spark.read.parquet(nonPartitionedDataPath)
-      df1.union(df1).union(df1).write.mode("overwrite").parquet(testDir + "bigdata")
-      val bigDataPath = testDir + "bigdata"
-      val bigDf = spark.read.parquet(bigDataPath)
-
-      val df1IndexConfig = IndexConfig("df1ic", Seq("c1"), Seq("c2", "c4"))
-      val df2IndexConfig1 = IndexConfig("df2ic1", Seq("c1"), Seq("c2", "c3"))
-      val df2IndexConfig2 = IndexConfig("df2ic2", Seq("c2"), Seq("c1", "c3"))
-      val bigDfIndexConfig = IndexConfig("bigdfic", Seq("c2"), Seq("c1", "c3"))
-
-      hyperspace.createIndex(df1, df1IndexConfig)
-      hyperspace.createIndex(df2, df2IndexConfig1)
-      hyperspace.createIndex(df2, df2IndexConfig2)
-      hyperspace.createIndex(bigDf, bigDfIndexConfig)
-
-      def query(): DataFrame = {
-        val join1 = df1.join(df2, df1("c1") === df2("c1")).select(df1("c4"), df2("c2"), df2("c3"))
-        bigDf.join(join1, bigDf("c2") === df2("c2")).select(bigDf("c2"), df2("c3"))
-      }
-
-      // If the rule works correctly, only bigDf and df2 will be replaced by indexes.
-      spark.disableHyperspace()
-      val dfWithHyperspaceDisabled = query()
-      val schemaWithHyperspaceDisabled = dfWithHyperspaceDisabled.schema
-      val sortedRowsWithHyperspaceDisabled = getSortedRows(dfWithHyperspaceDisabled)
-
-      // Setting up only JoinIndexRuleV2 so that other rules don't interfere with test.
-      spark.sessionState.experimentalMethods.extraOptimizations ++= JoinIndexRuleV2 :: Nil
-      val dfWithHyperspaceEnabled = query()
-
-      assert(
-        queryPlanHasExpectedRootPaths(
-          dfWithHyperspaceEnabled.queryExecution.optimizedPlan,
-          getIndexFilesPath(bigDfIndexConfig.indexName) ++
-            Seq(new Path(nonPartitionedDataPath).makeQualified(fileSystem)) ++
-            getIndexFilesPath(df2IndexConfig2.indexName)))
-
-      assert(schemaWithHyperspaceDisabled.equals(dfWithHyperspaceEnabled.schema))
-      assert(
-        sortedRowsWithHyperspaceDisabled.sameElements(getSortedRows(dfWithHyperspaceEnabled)))
     }
   }
 
