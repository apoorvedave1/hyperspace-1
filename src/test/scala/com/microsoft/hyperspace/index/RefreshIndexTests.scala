--- conflicted
+++ resolved
@@ -20,6 +20,7 @@
 import org.apache.hadoop.fs.Path
 import org.apache.spark.sql.{AnalysisException, QueryTest}
 
+import com.microsoft.hyperspace.actions.{RefreshAppendAction, RefreshDeleteAction}
 import com.microsoft.hyperspace.{Hyperspace, HyperspaceException, MockEventLogger, SampleData}
 import com.microsoft.hyperspace.telemetry.{CreateActionEvent, RefreshAppendActionEvent, RefreshDeleteActionEvent}
 import com.microsoft.hyperspace.util.{FileUtils, PathUtils}
@@ -132,14 +133,8 @@
 
     withSQLConf(IndexConstants.INDEX_LINEAGE_ENABLED -> "true") {
       hyperspace.createIndex(nonPartitionedDataDF, indexConfig)
-<<<<<<< HEAD
-      val indexPath = PathUtils.makeAbsolute(s"$systemPath/${indexConfig.indexName}")
-      val logManager = IndexLogManagerFactoryImpl.create(indexPath)
-      val latestId = logManager.getLatestId().get
-=======
 
       val latestId = logManager(indexConfig.indexName).getLatestId().get
->>>>>>> 286ce749
 
       MockEventLogger.reset()
       hyperspace.refreshIndex(indexConfig.indexName)
@@ -226,12 +221,6 @@
     }
   }
 
-<<<<<<< HEAD
-  test("Validate refresh index when some file gets deleted and some appended to source data.") {
-    withSQLConf(IndexConstants.INDEX_LINEAGE_ENABLED -> "true") {
-      withIndex(indexConfig.indexName) {
-        // Save test data non-partitioned.
-=======
   test(
     "Validate refresh delete action updates appended and deleted files in metadata as" +
       "expected, when some file gets deleted and some appended to source data.") {
@@ -239,27 +228,17 @@
       IndexConstants.INDEX_LINEAGE_ENABLED -> "true",
       IndexConstants.REFRESH_DELETE_ENABLED -> "true") {
       withIndex(indexConfig.indexName) {
->>>>>>> 286ce749
         SampleData.save(
           spark,
           nonPartitionedDataPath,
           Seq("Date", "RGUID", "Query", "imprs", "clicks"))
         val df = spark.read.parquet(nonPartitionedDataPath)
         hyperspace.createIndex(df, indexConfig)
-<<<<<<< HEAD
-        val countOriginal = df.count()
 
         // Delete one source data file.
         deleteDataFile(nonPartitionedDataPath)
-        val countAfterDelete = spark.read.parquet(nonPartitionedDataPath).count()
-        assert(countAfterDelete < countOriginal)
-=======
-
-        // Delete one source data file.
-        deleteDataFile(nonPartitionedDataPath)
 
         val oldFileList = fileList(nonPartitionedDataPath).toSet
->>>>>>> 286ce749
 
         // Add some new data to source.
         import spark.implicits._
@@ -270,22 +249,12 @@
           .mode("append")
           .parquet(nonPartitionedDataPath)
 
-<<<<<<< HEAD
-        val countAfterAppend = spark.read.parquet(nonPartitionedDataPath).count()
-        assert(countAfterDelete + 3 == countAfterAppend)
-
-        hyperspace.refreshIndex(indexConfig.indexName)
-
-        // Check if refreshed index is updated appropriately.
-        val indexDf = spark.read
-          .parquet(s"$systemPath/${indexConfig.indexName}/" +
-            s"${IndexConstants.INDEX_VERSION_DIRECTORY_PREFIX}=1")
-          .union(spark.read.parquet(s"$systemPath/${indexConfig.indexName}/" +
-            s"${IndexConstants.INDEX_VERSION_DIRECTORY_PREFIX}=2"))
-
-        assert(indexDf.count() == countAfterAppend)
-=======
-        hyperspace.refreshIndex(indexConfig.indexName)
+        val indexPath = PathUtils.makeAbsolute(s"$systemPath/${indexConfig.indexName}")
+        new RefreshDeleteAction(
+          spark,
+          IndexLogManagerFactoryImpl.create(indexPath),
+          IndexDataManagerFactoryImpl.create(indexPath))
+          .run()
 
         // Check if refreshed index metadata has "appendedFiles" and "deletedFiles" updated.
         val entry = logManager(indexConfig.indexName).getLatestStableLog()
@@ -324,7 +293,12 @@
             .mode("append")
             .parquet(testPath)
 
-          hyperspace.refreshIndex(indexConfig.indexName)
+          val indexPath = PathUtils.makeAbsolute(s"$systemPath/${indexConfig.indexName}")
+          new RefreshAppendAction(
+            spark,
+            IndexLogManagerFactoryImpl.create(indexPath),
+            IndexDataManagerFactoryImpl.create(indexPath))
+            .run()
 
           // Check if refreshed index metadata has "appendedFiles" and "deletedFiles" updated.
           val entry = logManager(indexConfig.indexName).getLatestStableLog()
@@ -336,7 +310,49 @@
           val newFileList = fileList(testPath).toSet
           assert(indexLogEntry.deletedFiles.toSet.equals(oldFileList -- newFileList))
         }
->>>>>>> 286ce749
+      }
+    }
+  }
+
+  test("Validate refresh index when some file gets deleted and some appended to source data.") {
+    withSQLConf(IndexConstants.INDEX_LINEAGE_ENABLED -> "true") {
+      withIndex(indexConfig.indexName) {
+        // Save test data non-partitioned.
+        SampleData.save(
+          spark,
+          nonPartitionedDataPath,
+          Seq("Date", "RGUID", "Query", "imprs", "clicks"))
+        val df = spark.read.parquet(nonPartitionedDataPath)
+        hyperspace.createIndex(df, indexConfig)
+        val countOriginal = df.count()
+
+        // Delete one source data file.
+        deleteDataFile(nonPartitionedDataPath)
+        val countAfterDelete = spark.read.parquet(nonPartitionedDataPath).count()
+        assert(countAfterDelete < countOriginal)
+
+        // Add some new data to source.
+        import spark.implicits._
+        SampleData.testData
+          .take(3)
+          .toDF("Date", "RGUID", "Query", "imprs", "clicks")
+          .write
+          .mode("append")
+          .parquet(nonPartitionedDataPath)
+
+        val countAfterAppend = spark.read.parquet(nonPartitionedDataPath).count()
+        assert(countAfterDelete + 3 == countAfterAppend)
+
+        hyperspace.refreshIndex(indexConfig.indexName)
+
+        // Check if refreshed index is updated appropriately.
+        val indexDf = spark.read
+          .parquet(s"$systemPath/${indexConfig.indexName}/" +
+            s"${IndexConstants.INDEX_VERSION_DIRECTORY_PREFIX}=1")
+          .union(spark.read.parquet(s"$systemPath/${indexConfig.indexName}/" +
+            s"${IndexConstants.INDEX_VERSION_DIRECTORY_PREFIX}=2"))
+
+        assert(indexDf.count() == countAfterAppend)
       }
     }
   }
