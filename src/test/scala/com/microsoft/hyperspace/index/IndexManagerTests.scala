--- conflicted
+++ resolved
@@ -478,7 +478,6 @@
     }
   }
 
-<<<<<<< HEAD
   test("Verify incremental refresh index properly adds hive-partition columns.") {
     withTempPathAsString { testPath =>
       val absoluteTestPath = PathUtils.makeAbsolute(testPath).toString
@@ -498,7 +497,7 @@
       // Check if partition columns are correctly stored in index contents.
       val indexDf1 = spark.read.parquet(s"$systemPath/index").where("Date != '2019-10-03'")
       assert(testData.size == indexDf1.count())
-      val oldEntry = latestIndexLogEntry("index")
+      val oldEntry = latestIndexLogEntry(systemPath, "index")
       assert(oldEntry.relations.head.options("basePath").equals(absoluteTestPath))
 
       // Append data creating new partition and refresh index.
@@ -513,13 +512,11 @@
       // Check if partition columns are correctly stored in index contents.
       val indexDf2 = spark.read.parquet(s"$systemPath/index").where("Date = '2019-10-03'")
       assert(appendData.size == indexDf2.count())
-      val newEntry = latestIndexLogEntry("index")
+      val newEntry = latestIndexLogEntry(systemPath, "index")
       assert(newEntry.relations.head.options("basePath").equals(absoluteTestPath))
     }
   }
 
-  private def latestIndexLogEntry(indexName: String): IndexLogEntry = {
-=======
   test("Verify index maintenance (create, refresh) works with globbing patterns.") {
     withTempPathAsString { testPath =>
       val absoluteTestPath = PathUtils.makeAbsolute(testPath)
@@ -725,17 +722,7 @@
   }
 
   private def validateMetadata(indexName: String, indexVersions: Set[String]): Unit = {
->>>>>>> 82e02cff
-    val newIndexLocation = s"$systemPath/$indexName"
-    val indexPath = PathUtils.makeAbsolute(newIndexLocation)
-    val logManager = IndexLogManagerFactoryImpl.create(indexPath)
-    val latestLog = logManager.getLatestLog()
-    assert(latestLog.isDefined && latestLog.get.isInstanceOf[IndexLogEntry])
-    latestLog.get.asInstanceOf[IndexLogEntry]
-  }
-
-  private def validateMetadata(indexName: String, indexVersions: Set[String]): Unit = {
-    val indexLog = latestIndexLogEntry(indexName)
+    val indexLog = latestIndexLogEntry(systemPath, indexName)
     val indexFiles = indexLog.content.files
     assert(indexFiles.nonEmpty)
     assert(indexFiles.forall(_.getName.startsWith("part-0")))
