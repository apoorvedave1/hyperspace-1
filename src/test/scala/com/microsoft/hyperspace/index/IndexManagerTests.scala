/*
 * Copyright (2020) The Hyperspace Project Authors.
 *
 * Licensed under the Apache License, Version 2.0 (the "License");
 * you may not use this file except in compliance with the License.
 * You may obtain a copy of the License at
 *
 * http://www.apache.org/licenses/LICENSE-2.0
 *
 * Unless required by applicable law or agreed to in writing, software
 * distributed under the License is distributed on an "AS IS" BASIS,
 * WITHOUT WARRANTIES OR CONDITIONS OF ANY KIND, either express or implied.
 * See the License for the specific language governing permissions and
 * limitations under the License.
 */

package com.microsoft.hyperspace.index

import org.apache.hadoop.conf.Configuration
import org.apache.hadoop.fs.Path
import org.apache.spark.sql.DataFrame
import org.apache.spark.sql.catalyst.plans.SQLHelper
import org.apache.spark.sql.execution.datasources.{BucketingUtils, HadoopFsRelation, LogicalRelation, PartitioningAwareFileIndex}
import org.apache.spark.sql.sources.DataSourceRegister
import org.apache.spark.sql.types._

import com.microsoft.hyperspace.{Hyperspace, HyperspaceException, MockEventLogger, SampleData}
import com.microsoft.hyperspace.TestUtils.{copyWithState, latestIndexLogEntry, logManager}
import com.microsoft.hyperspace.actions.Constants
import com.microsoft.hyperspace.index.IndexConstants.{GLOBBING_PATTERN_KEY, OPTIMIZE_FILE_SIZE_THRESHOLD, REFRESH_MODE_FULL, REFRESH_MODE_INCREMENTAL}
import com.microsoft.hyperspace.telemetry.OptimizeActionEvent
import com.microsoft.hyperspace.util.{FileUtils, JsonUtils, PathUtils}

class IndexManagerTests extends HyperspaceSuite with SQLHelper {
  private val sampleParquetDataLocation = "src/test/resources/sampleparquet"
  override val systemPath = PathUtils.makeAbsolute("src/test/resources/indexLocation")
  private val indexConfig1 = IndexConfig("index1", Seq("RGUID"), Seq("Date"))
  private val indexConfig2 = IndexConfig("index2", Seq("Query"), Seq("imprs"))
  private lazy val hyperspace: Hyperspace = new Hyperspace(spark)
  private var df: DataFrame = _

  override def beforeAll(): Unit = {
    super.beforeAll()

    FileUtils.delete(new Path(sampleParquetDataLocation))
    SampleData.save(
      spark,
      sampleParquetDataLocation,
      Seq("Date", "RGUID", "Query", "imprs", "clicks"))
    df = spark.read.parquet(sampleParquetDataLocation)
  }

  after {
    FileUtils.delete(systemPath, true)
  }

  override def afterAll(): Unit = {
    FileUtils.delete(new Path(sampleParquetDataLocation))
    super.afterAll()
  }

  test("Verify that indexes() returns the correct dataframe with and without lineage.") {
    Seq(true, false).foreach { enableLineage =>
      withSQLConf(IndexConstants.INDEX_LINEAGE_ENABLED -> enableLineage.toString) {
        withIndex(indexConfig1.indexName) {
          import spark.implicits._
          hyperspace.createIndex(df, indexConfig1)
          val actual = hyperspace.indexes.as[IndexSummary].collect().head
          var expectedSchema =
            StructType(Seq(StructField("RGUID", StringType), StructField("Date", StringType)))
          if (enableLineage) {
            expectedSchema =
              expectedSchema.add(StructField(IndexConstants.DATA_FILE_NAME_ID, LongType, false))
          }
          val expected = new IndexSummary(
            indexConfig1.indexName,
            indexConfig1.indexedColumns,
            indexConfig1.includedColumns,
            200,
            expectedSchema.json,
            s"$systemPath/${indexConfig1.indexName}" +
              s"/${IndexConstants.INDEX_VERSION_DIRECTORY_PREFIX}=0",
            Constants.States.ACTIVE)
          assert(actual.equals(expected))
        }
      }
    }
  }

  test("Verify getIndexes()") {
    hyperspace.createIndex(df, indexConfig1)
    hyperspace.createIndex(df, indexConfig2)

    val expectedIndex1 = expectedIndex(
      indexConfig1,
      StructType(Seq(StructField("RGUID", StringType), StructField("Date", StringType))),
      df)

    val expectedIndex2 = expectedIndex(
      indexConfig2,
      StructType(Seq(StructField("Query", StringType), StructField("imprs", IntegerType))),
      df)

    // Verify if indexes returned match the actual created indexes.
    verifyIndexes(Seq(expectedIndex1, expectedIndex2))
  }

  test("Verify delete().") {
    hyperspace.createIndex(df, indexConfig1)
    hyperspace.createIndex(df, indexConfig2)

    val expectedIndex1 = expectedIndex(
      indexConfig1,
      StructType(Seq(StructField("RGUID", StringType), StructField("Date", StringType))),
      df)

    val expectedIndex2 = expectedIndex(
      indexConfig2,
      StructType(Seq(StructField("Query", StringType), StructField("imprs", IntegerType))),
      df)

    // Verify expected list of indexes before delete.
    verifyIndexes(Seq(expectedIndex1, expectedIndex2))

    hyperspace.deleteIndex("index1")
    hyperspace.deleteIndex("INDEX2")

    // Verify if delete index works and marks the index as `DELETED` in given list of indexes.
    val expectedDeletedIndex1 = copyWithState(expectedIndex1, Constants.States.DELETED)
    val expectedDeletedIndex2 = copyWithState(expectedIndex2, Constants.States.DELETED)
    verifyIndexes(Seq(expectedDeletedIndex1, expectedDeletedIndex2))
  }

  test("Verify restore().") {
    hyperspace.createIndex(df, indexConfig1)
    hyperspace.createIndex(df, indexConfig2)

    val expectedIndex1 = expectedIndex(
      indexConfig1,
      StructType(Seq(StructField("RGUID", StringType), StructField("Date", StringType))),
      df)

    val expectedIndex2 = expectedIndex(
      indexConfig2,
      StructType(Seq(StructField("Query", StringType), StructField("imprs", IntegerType))),
      df)

    // Verify expected list of indexes before delete.
    verifyIndexes(Seq(expectedIndex1, expectedIndex2))

    hyperspace.deleteIndex("index1")
    hyperspace.deleteIndex("INDEX2")

    // Verify if delete index works before restore.
    val expectedDeletedIndex1 = copyWithState(expectedIndex1, Constants.States.DELETED)
    val expectedDeletedIndex2 = copyWithState(expectedIndex2, Constants.States.DELETED)
    verifyIndexes(Seq(expectedDeletedIndex1, expectedDeletedIndex2))

    // Check if index1 got restored and `DELETED` flag is `CREATED` in the list of indexes.
    hyperspace.restoreIndex("index1")
    hyperspace.restoreIndex("INDEX2")
    verifyIndexes(Seq(expectedIndex1, expectedIndex2))
  }

  test("Verify vacuum().") {
    hyperspace.createIndex(df, indexConfig1)
    hyperspace.createIndex(df, indexConfig2)

    val expectedIndex1 = expectedIndex(
      indexConfig1,
      StructType(Seq(StructField("RGUID", StringType), StructField("Date", StringType))),
      df)

    val expectedIndex2 = expectedIndex(
      indexConfig2,
      StructType(Seq(StructField("Query", StringType), StructField("imprs", IntegerType))),
      df)

    // Verify expected list of indexes before delete.
    verifyIndexes(Seq(expectedIndex1, expectedIndex2))

    hyperspace.deleteIndex("index1")
    hyperspace.deleteIndex("INDEX2")

    // Verify if delete index works and marks the index as `DELETED` in given list of indexes.
    val expectedDeletedIndex1 = copyWithState(expectedIndex1, Constants.States.DELETED)
    val expectedDeletedIndex2 = copyWithState(expectedIndex2, Constants.States.DELETED)

    verifyIndexes(Seq(expectedDeletedIndex1, expectedDeletedIndex2))

    // Verify if after vacuum `DELETED` index are not part of the list of indexes.
    hyperspace.vacuumIndex("index1")
    hyperspace.vacuumIndex("INDEX2")
    val expectedVacuumedIndex1 = copyWithState(expectedIndex1, Constants.States.DOESNOTEXIST)
    val expectedVacuumedIndex2 = copyWithState(expectedIndex2, Constants.States.DOESNOTEXIST)
    verifyIndexes(Seq(expectedVacuumedIndex1, expectedVacuumedIndex2))
  }

  test("Verify refresh-full rebuild of index.") {
    Seq(("csv", Map("header" -> "true")), ("parquet", Map()), ("json", Map())).foreach {
      case (format, option: Map[String, String]) =>
        val refreshTestLocation = sampleParquetDataLocation + "refresh_" + format
        FileUtils.delete(new Path(refreshTestLocation))
        val indexConfig = IndexConfig(s"index_$format", Seq("RGUID"), Seq("imprs"))
        import spark.implicits._
        SampleData.testData
          .toDF("Date", "RGUID", "Query", "imprs", "clicks")
          .limit(10)
          .write
          .options(option)
          .format(format)
          .save(refreshTestLocation)
        val df = spark.read.format(format).options(option).load(refreshTestLocation)
        hyperspace.createIndex(df, indexConfig)
        var indexCount =
          spark.read
            .parquet(s"$systemPath/index_$format" +
              s"/${IndexConstants.INDEX_VERSION_DIRECTORY_PREFIX}=0")
            .count()
        assert(indexCount == 10)

        // Change Original Data
        SampleData.testData
          .toDF("Date", "RGUID", "Query", "imprs", "clicks")
          .limit(3)
          .write
          .mode("overwrite")
          .options(option)
          .format(format)
          .save(refreshTestLocation)
        hyperspace.refreshIndex(indexConfig.indexName, REFRESH_MODE_FULL)
        val newIndexLocation = s"$systemPath/index_$format"
        indexCount = spark.read
          .parquet(newIndexLocation +
            s"/${IndexConstants.INDEX_VERSION_DIRECTORY_PREFIX}=1")
          .count()

        // Check if index got updated
        assert(indexCount == 3)

        // Check if lastest log file is updated with newly created index files
        val indexPath = PathUtils.makeAbsolute(newIndexLocation)
        val logManager = IndexLogManagerFactoryImpl.create(indexPath)
        val latestLog = logManager.getLatestLog()
        assert(latestLog.isDefined && latestLog.get.isInstanceOf[IndexLogEntry])
        val indexLog = latestLog.get.asInstanceOf[IndexLogEntry]
        val indexFiles = indexLog.content.files
        assert(indexFiles.nonEmpty)
        assert(indexFiles.forall(_.getName.startsWith("part-0")))
        assert(indexLog.state.equals("ACTIVE"))

        FileUtils.delete(new Path(refreshTestLocation))
      case _ => fail("invalid test")
    }
  }

  test("Verify incremental refresh (append-only) should index only newly appended data.") {
    withTempPathAsString { testPath =>
      // Setup. Create sample data and index.
      val indexConfig = IndexConfig("index", Seq("RGUID"), Seq("imprs"))
      import spark.implicits._
      SampleData.testData
        .toDF("Date", "RGUID", "Query", "imprs", "clicks")
        .limit(10)
        .write
        .parquet(testPath)
      val df = spark.read.parquet(testPath)
      hyperspace.createIndex(df, indexConfig)
      assert(countRecords(0) == 10)
      // Check if latest log file is updated with newly created index files.
      validateMetadata("index", Set("v__=0"))

      // Change original data.
      SampleData.testData
        .toDF("Date", "RGUID", "Query", "imprs", "clicks")
        .limit(3)
        .write
        .mode("append")
        .parquet(testPath)
      hyperspace.refreshIndex(indexConfig.indexName, REFRESH_MODE_INCREMENTAL)

      // Check if index got updated.
      assert(countRecords(1) == 3)

      // Check if latest log file is updated with newly created index files.
      validateMetadata("index", Set("v__=0", "v__=1"))
    }
  }

  test("Verify quick optimize rebuild of index after index incremental refresh.") {
    withTempPathAsString { testPath =>
      val indexConfig = IndexConfig("index", Seq("RGUID"), Seq("imprs"))
      import spark.implicits._
      SampleData.testData
        .toDF("Date", "RGUID", "Query", "imprs", "clicks")
        .limit(10)
        .write
        .parquet(testPath)
      val df = spark.read.parquet(testPath)
      hyperspace.createIndex(df, indexConfig)
      assert(countRecords(0) == 10)

      // Change original data.
      SampleData.testData
        .toDF("Date", "RGUID", "Query", "imprs", "clicks")
        .limit(3)
        .write
        .mode("append")
        .parquet(testPath)
      hyperspace.refreshIndex(indexConfig.indexName, REFRESH_MODE_INCREMENTAL)

      // Check if index got updated.
      assert(countRecords(1) == 3)

      hyperspace.optimizeIndex(indexConfig.indexName)

      // Check if latest log file is updated with newly created index files.
      // Since we appended 3 records for incremental refresh (v_==1) and optimized as v_==2,
      // some of index data files should be from v__=0.
      validateMetadata("index", Set("v__=0", "v__=2"))
    }
  }

  test(
    "Verify quick optimize rebuild of index after index incremental refresh with files" +
      " from multiple directories.") {
    // Test Logic:
    // 1. Create large data, such that index files are > threshold.
    // 2. Add small data. Refresh index every time. Here, index files will be smaller than
    // threshold.
    // 3. Call optimize. Check the metadata. It should not contain small index files created
    // during refresh operations.
    withTempPathAsString { testPath =>
      withSQLConf(OPTIMIZE_FILE_SIZE_THRESHOLD -> "900") {
        val indexConfig = IndexConfig("index", Seq("RGUID"), Seq("imprs"))
        import spark.implicits._
        val smallData = SampleData.testData
          .toDF("Date", "RGUID", "Query", "imprs", "clicks")
          .limit(10)

        // Create large data. Index files will be bigger than threshold.
        val bigData = smallData.union(smallData).union(smallData).union(smallData)
        bigData.write.parquet(testPath)

        val df = spark.read.parquet(testPath)
        hyperspace.createIndex(df, indexConfig)
        validateMetadata("index", Set("v__=0"))
        assert(countRecords(0) == 40)

        // Append small amounts of new data and call incremental refresh.
        smallData.write.mode("append").parquet(testPath)
        hyperspace.refreshIndex(indexConfig.indexName, REFRESH_MODE_INCREMENTAL)
        validateMetadata("index", Set("v__=0", "v__=1"))
        assert(countRecords(1) == 10)

        smallData.write.mode("append").parquet(testPath)
        hyperspace.refreshIndex(indexConfig.indexName, REFRESH_MODE_INCREMENTAL)
        validateMetadata("index", Set("v__=0", "v__=1", "v__=2"))
        assert(countRecords(2) == 10)

        // Check after optimize,
        hyperspace.optimizeIndex(indexConfig.indexName)
        validateMetadata("index", Set("v__=0", "v__=3"))
        assert(countRecords(3) == 20)
      }
    }
  }

  test("Verify optimize is a no-op if no small files found.") {
    withTempPathAsString { testPath =>
      withSQLConf(OPTIMIZE_FILE_SIZE_THRESHOLD -> "1") {
        val indexConfig = IndexConfig("index", Seq("RGUID"), Seq("imprs"))
        import spark.implicits._
        SampleData.testData
          .toDF("Date", "RGUID", "Query", "imprs", "clicks")
          .limit(10)
          .write
          .parquet(testPath)
        val df = spark.read.parquet(testPath)
        hyperspace.createIndex(df, indexConfig)

        // Change original data.
        SampleData.testData
          .toDF("Date", "RGUID", "Query", "imprs", "clicks")
          .limit(3)
          .write
          .mode("append")
          .parquet(testPath)
        hyperspace.refreshIndex(indexConfig.indexName, REFRESH_MODE_INCREMENTAL)

        // Check if latest log file is updated with newly created index files.
        val latestId = logManager(systemPath, indexConfig.indexName).getLatestId().get

        MockEventLogger.reset()
        hyperspace.optimizeIndex(indexConfig.indexName)

        val index = logManager(systemPath, indexConfig.indexName)
          .getLatestStableLog()
          .get
          .asInstanceOf[IndexLogEntry]

        // Check that no new log files were created in this operation.
        assert(latestId == index.id)

        // Check all index files are larger than the size threshold.
        assert(index.content.fileInfos.forall(_.size > 1))

        // Check emitted events.
        MockEventLogger.emittedEvents match {
          case Seq(
              OptimizeActionEvent(_, _, "Operation started."),
              OptimizeActionEvent(_, _, msg)) =>
            assert(
              msg.contains(
                "Optimize aborted as no optimizable index files smaller than 1 found."))
          case _ => fail()
        }
      }
    }
  }

  test("Verify optimize is no-op if each bucket has a single index file.") {
    withTempPathAsString { testPath =>
      val indexConfig = IndexConfig("index", Seq("RGUID"), Seq("imprs"))
      import spark.implicits._
      SampleData.testData
        .toDF("Date", "RGUID", "Query", "imprs", "clicks")
        .limit(10)
        .write
        .parquet(testPath)
      val df = spark.read.parquet(testPath)
      hyperspace.createIndex(df, indexConfig)

      // Check if latest log file is updated with newly created index files.
      val latestId = logManager(systemPath, indexConfig.indexName).getLatestId().get

      // Ensure all index files are smaller than the size threshold so that they can be
      // possible candidates for optimizeIndex. In this test, as the test data is tiny,
      // all of index files are less than the threshold.
      {
        val index = logManager(systemPath, indexConfig.indexName)
          .getLatestStableLog()
          .get
          .asInstanceOf[IndexLogEntry]
        assert(
          index.content.fileInfos
            .forall(_.size < IndexConstants.OPTIMIZE_FILE_SIZE_THRESHOLD_DEFAULT))
      }

      MockEventLogger.reset()
      hyperspace.optimizeIndex(indexConfig.indexName)

      {
        val index = logManager(systemPath, indexConfig.indexName)
          .getLatestStableLog()
          .get
          .asInstanceOf[IndexLogEntry]

        // Check that no new log files were created in this operation.
        assert(latestId == index.id)

        // Check all index files are not needed to be optimized. (i.e. non-optimizable)
        val filesPerBucket =
          index.content.files.groupBy(f => BucketingUtils.getBucketId(f.getName))
        assert(filesPerBucket.values.forall(_.size == 1))
      }

      // Check emitted events.
      MockEventLogger.emittedEvents match {
        case Seq(
            OptimizeActionEvent(_, _, "Operation started."),
            OptimizeActionEvent(_, _, msg)) =>
          assert(
            msg.contains(
              "Optimize aborted as no optimizable index files smaller than 268435456 found."))
        case _ => fail()
      }
    }
  }

<<<<<<< HEAD
=======
  test("Verify incremental refresh index properly adds hive-partition columns.") {
    withTempPathAsString { testPath =>
      val absoluteTestPath = PathUtils.makeAbsolute(testPath).toString
      import spark.implicits._
      val (testData, appendData) = SampleData.testData.partition(_._1 != "2019-10-03")
      assert(testData.nonEmpty)
      assert(appendData.nonEmpty)
      testData
        .toDF("Date", "RGUID", "Query", "imprs", "clicks")
        .write
        .partitionBy("Date")
        .parquet(testPath)

      val df = spark.read.parquet(testPath)
      hyperspace.createIndex(df, IndexConfig("index", Seq("clicks"), Seq("Date")))

      // Check if partition columns are correctly stored in index contents.
      val indexDf1 = spark.read.parquet(s"$systemPath/index").where("Date != '2019-10-03'")
      assert(testData.size == indexDf1.count())
      val oldEntry = latestIndexLogEntry(systemPath, "index")
      assert(oldEntry.relations.head.options("basePath").equals(absoluteTestPath))

      // Append data creating new partition and refresh index.
      appendData
        .toDF("Date", "RGUID", "Query", "imprs", "clicks")
        .write
        .partitionBy("Date")
        .mode("append")
        .parquet(testPath)
      hyperspace.refreshIndex("index", "incremental")

      // Check if partition columns are correctly stored in index contents.
      val indexDf2 = spark.read.parquet(s"$systemPath/index").where("Date = '2019-10-03'")
      assert(appendData.size == indexDf2.count())
      val newEntry = latestIndexLogEntry(systemPath, "index")
      assert(newEntry.relations.head.options("basePath").equals(absoluteTestPath))
    }
  }

>>>>>>> 10aa2a5f
  test("Verify index maintenance (create, refresh) works with globbing patterns.") {
    withTempPathAsString { testPath =>
      val absoluteTestPath = PathUtils.makeAbsolute(testPath)
      val globPath = absoluteTestPath + "/*"
      val p1 = absoluteTestPath + "/1"
      import spark.implicits._
      SampleData.testData
        .toDF("Date", "RGUID", "Query", "imprs", "clicks")
        .limit(10)
        .write
        .parquet(p1)

      // Create index with globbing pattern.
      val df =
<<<<<<< HEAD
        spark.read.option("spark.hyperspace.source.globbingPattern", globPath).parquet(globPath)
=======
        spark.read.option(GLOBBING_PATTERN_KEY, globPath).parquet(globPath)
>>>>>>> 10aa2a5f
      val indexConfig = IndexConfig("index", Seq("RGUID"), Seq("imprs"))
      hyperspace.createIndex(df, indexConfig)

      // Check if latest log file contains data source as globbing pattern.
      var index = latestIndexLogEntry(systemPath, indexConfig.indexName)
<<<<<<< HEAD
      assert(index.relations.head.rootPaths.head.equals(globPath))
      assert(index.relations.head.data.properties.content.files.forall(_.toString.startsWith(p1)))
=======
      var relation = index.relations.head
      var indexedFiles = relation.data.properties.content.files
      assert(relation.rootPaths.head.equals(globPath))
      assert(indexedFiles.forall(_.toString.startsWith(p1)))
>>>>>>> 10aa2a5f

      // Append data to a new directory which matches the globbing pattern.
      val p2 = absoluteTestPath + "/2"
      SampleData.testData
        .toDF("Date", "RGUID", "Query", "imprs", "clicks")
        .limit(3)
        .write
        .parquet(p2)

      // Refresh index and check if files from both directories are present.
      hyperspace.refreshIndex(indexConfig.indexName, "incremental")
      index = latestIndexLogEntry(systemPath, indexConfig.indexName)
<<<<<<< HEAD
      assert(index.relations.head.rootPaths.head.equals(globPath))
      assert(index.relations.head.data.properties.content.files.exists(_.toString.startsWith(p1)))
      assert(index.relations.head.data.properties.content.files.exists(_.toString.startsWith(p2)))
=======
      relation = index.relations.head
      indexedFiles = relation.data.properties.content.files
      assert(relation.rootPaths.head.equals(globPath))
      assert(indexedFiles.exists(_.toString.startsWith(p1)))
      assert(indexedFiles.exists(_.toString.startsWith(p2)))
>>>>>>> 10aa2a5f
    }
  }

  test("Verify createIndex fails for globbing patterns when config is set incorrectly.") {
    withTempPathAsString { testPath =>
      val absoluteTestPath = PathUtils.makeAbsolute(testPath)
      val globPath = absoluteTestPath + "/1/*"
      val p1 = absoluteTestPath + "/2/1"
      import spark.implicits._
      SampleData.testData
        .toDF("Date", "RGUID", "Query", "imprs", "clicks")
        .limit(10)
        .write
        .parquet(p1)

      // Create index where globbing pattern config doesn't match with actual data being indexed.
      val df =
<<<<<<< HEAD
        spark.read.option("spark.hyperspace.source.globbingPattern", globPath).parquet(p1)
=======
        spark.read.option(GLOBBING_PATTERN_KEY, globPath).parquet(p1)
>>>>>>> 10aa2a5f
      val indexConfig = IndexConfig("index", Seq("RGUID"), Seq("imprs"))
      val ex = intercept[HyperspaceException] {
        hyperspace.createIndex(df, indexConfig)
      }
      assert(
        ex.msg.contains("Some glob patterns do not match with available root paths of the " +
          "source data."))
    }
  }

  test("Verify createIndex works for globbing patterns with multiple paths.") {
    withTempPathAsString { testPath =>
      val absoluteTestPath = PathUtils.makeAbsolute(testPath)
      val globPath1 = absoluteTestPath + "/1/*"
      val globPath2 = absoluteTestPath + "/2/*"
      val p1 = absoluteTestPath + "/1/1"
      val p2 = absoluteTestPath + "/2/1"

      // Store some data in p1 and p2 paths.
      import spark.implicits._
      SampleData.testData
        .toDF("Date", "RGUID", "Query", "imprs", "clicks")
        .limit(10)
        .write
        .parquet(p1)
      SampleData.testData
        .toDF("Date", "RGUID", "Query", "imprs", "clicks")
        .limit(10)
        .write
        .parquet(p2)

      // Create index with globbing pattern.
      val df =
        spark.read
<<<<<<< HEAD
          .option("spark.hyperspace.source.globbingPattern", s"$globPath1,$globPath2")
=======
          .option(GLOBBING_PATTERN_KEY, s"$globPath1,$globPath2")
>>>>>>> 10aa2a5f
          .parquet(globPath1, globPath2)
      val indexConfig = IndexConfig("index", Seq("RGUID"), Seq("imprs"))
      hyperspace.createIndex(df, indexConfig)

      // Check if latest log file contains data source as globbing pattern.
      var index = latestIndexLogEntry(systemPath, indexConfig.indexName)
<<<<<<< HEAD
      assert(index.relations.head.rootPaths.equals(Seq(globPath1, globPath2)))
      assert(index.relations.head.data.properties.content.files.forall(path =>
        path.toString.startsWith(p1) || path.toString.startsWith(p2)))

      // Append data to a new directory which matches the globbing pattern.
      val p3 = absoluteTestPath + "/1/3"
=======
      var relation = index.relations.head
      var indexedFiles = relation.data.properties.content.files
      assert(relation.rootPaths.equals(Seq(globPath1, globPath2)))
      assert(
        indexedFiles.forall(path => path.toString.startsWith(p1) || path.toString.startsWith(p2)))

      // Append data to new directories which match the globbing pattern.
      val p3 = absoluteTestPath + "/1/2"
      val p4 = absoluteTestPath + "/2/2"
>>>>>>> 10aa2a5f
      SampleData.testData
        .toDF("Date", "RGUID", "Query", "imprs", "clicks")
        .limit(3)
        .write
        .parquet(p3)
<<<<<<< HEAD

      // Refresh index and check if files from both directories are present.
      hyperspace.refreshIndex(indexConfig.indexName, "incremental")
      index = latestIndexLogEntry(systemPath, indexConfig.indexName)
      assert(index.relations.head.rootPaths.equals(Seq(globPath1, globPath2)))
      assert(
        index.relations.head.data.properties.content.files.forall(path =>
          path.toString.startsWith(p1) || path.toString.startsWith(p2) || path.toString
            .startsWith(p3)))
      assert(index.relations.head.data.properties.content.files.exists(_.toString.startsWith(p1)))
      assert(index.relations.head.data.properties.content.files.exists(_.toString.startsWith(p2)))
      assert(index.relations.head.data.properties.content.files.exists(_.toString.startsWith(p3)))
=======
      SampleData.testData
        .toDF("Date", "RGUID", "Query", "imprs", "clicks")
        .limit(3)
        .write
        .parquet(p4)

      // Refresh index and check if files from all directories are present.
      hyperspace.refreshIndex(indexConfig.indexName, "incremental")
      index = latestIndexLogEntry(systemPath, indexConfig.indexName)
      relation = index.relations.head
      indexedFiles = relation.data.properties.content.files
      assert(relation.rootPaths.equals(Seq(globPath1, globPath2)))
      assert(
        indexedFiles.forall(path =>
          path.toString.startsWith(p1) || path.toString.startsWith(p2) ||
            path.toString.startsWith(p3) || path.toString.startsWith(p4)))
      assert(indexedFiles.exists(_.toString.startsWith(p1)))
      assert(indexedFiles.exists(_.toString.startsWith(p2)))
      assert(indexedFiles.exists(_.toString.startsWith(p3)))
      assert(indexedFiles.exists(_.toString.startsWith(p4)))
    }
  }

  test("Verify createIndex works for globbing patterns with multiple levels.") {
    withTempPathAsString { testPath =>
      val absoluteTestPath = PathUtils.makeAbsolute(testPath)
      val globPath = absoluteTestPath + "/*/*"
      val p1 = absoluteTestPath + "/1/1"
      val p2 = absoluteTestPath + "/2/1"

      // Store some data in p1 and p2 paths.
      import spark.implicits._
      SampleData.testData
        .toDF("Date", "RGUID", "Query", "imprs", "clicks")
        .limit(10)
        .write
        .parquet(p1)
      SampleData.testData
        .toDF("Date", "RGUID", "Query", "imprs", "clicks")
        .limit(10)
        .write
        .parquet(p2)

      // Create index with globbing pattern.
      val df =
        spark.read
          .option(GLOBBING_PATTERN_KEY, s"$globPath")
          .parquet(globPath)
      val indexConfig = IndexConfig("index", Seq("RGUID"), Seq("imprs"))
      hyperspace.createIndex(df, indexConfig)

      // Check if latest log file contains data source as globbing pattern.
      var index = latestIndexLogEntry(systemPath, indexConfig.indexName)
      var relation = index.relations.head
      var indexedFiles = relation.data.properties.content.files
      assert(relation.rootPaths.equals(Seq(globPath)))
      assert(
        indexedFiles.forall(path => path.toString.startsWith(p1) || path.toString.startsWith(p2)))

      // Append data to new directories which match the globbing pattern.
      val p3 = absoluteTestPath + "/1/2"
      val p4 = absoluteTestPath + "/2/2"
      SampleData.testData
        .toDF("Date", "RGUID", "Query", "imprs", "clicks")
        .limit(3)
        .write
        .parquet(p3)
      SampleData.testData
        .toDF("Date", "RGUID", "Query", "imprs", "clicks")
        .limit(3)
        .write
        .parquet(p4)

      // Refresh index and check if files from all directories are present.
      hyperspace.refreshIndex(indexConfig.indexName, "incremental")
      index = latestIndexLogEntry(systemPath, indexConfig.indexName)
      relation = index.relations.head
      indexedFiles = relation.data.properties.content.files
      assert(relation.rootPaths.equals(Seq(globPath)))
      assert(
        indexedFiles.forall(path =>
          path.toString.startsWith(p1) || path.toString.startsWith(p2) ||
            path.toString.startsWith(p3) || path.toString.startsWith(p4)))
      assert(indexedFiles.exists(_.toString.startsWith(p1)))
      assert(indexedFiles.exists(_.toString.startsWith(p2)))
      assert(indexedFiles.exists(_.toString.startsWith(p3)))
      assert(indexedFiles.exists(_.toString.startsWith(p4)))
>>>>>>> 10aa2a5f
    }
  }

  private def validateMetadata(indexName: String, indexVersions: Set[String]): Unit = {
    val indexLog = latestIndexLogEntry(systemPath, indexName)
    val indexFiles = indexLog.content.files
    assert(indexFiles.nonEmpty)
    assert(indexFiles.forall(_.getName.startsWith("part-0")))
    assert(indexLog.state.equals("ACTIVE"))
    // Check all files belong to the provided index versions only.
    assert(indexFiles.map(_.getParent.getName).toSet === indexVersions)
  }

  private def expectedIndex(
      indexConfig: IndexConfig,
      schema: StructType,
      df: DataFrame,
      state: String = Constants.States.ACTIVE): IndexLogEntry = {

    val fileIdTracker = getFileIdTracker(indexConfig)
    LogicalPlanSignatureProvider.create().signature(df.queryExecution.optimizedPlan) match {
      case Some(s) =>
        val relations = df.queryExecution.optimizedPlan.collect {
          case LogicalRelation(
              HadoopFsRelation(
                location: PartitioningAwareFileIndex,
                _,
                dataSchema,
                _,
                fileFormat,
                options),
              _,
              _,
              _) =>
            val files = location.allFiles
            val sourceDataProperties =
              Hdfs.Properties(Content.fromLeafFiles(files, fileIdTracker).get)
            val fileFormatName = fileFormat match {
              case d: DataSourceRegister => d.shortName
              case other => throw HyperspaceException(s"Unsupported file format $other")
            }
            Relation(
              location.rootPaths.map(_.toString),
              Hdfs(sourceDataProperties),
              dataSchema.json,
              fileFormatName,
              options - "path")
        }
        val sourcePlanProperties = SparkPlan.Properties(
          relations,
          null,
          null,
          LogicalPlanFingerprint(
            LogicalPlanFingerprint.Properties(
              Seq(Signature(LogicalPlanSignatureProvider.create().name, s)))))

        val entry = IndexLogEntry(
          indexConfig.indexName,
          CoveringIndex(
            CoveringIndex.Properties(
              CoveringIndex.Properties
                .Columns(indexConfig.indexedColumns, indexConfig.includedColumns),
              IndexLogEntry.schemaString(schema),
              IndexConstants.INDEX_NUM_BUCKETS_DEFAULT,
              Map())),
          Content.fromDirectory(
            PathUtils.makeAbsolute(
              new Path(s"$systemPath/${indexConfig.indexName}" +
                s"/${IndexConstants.INDEX_VERSION_DIRECTORY_PREFIX}=0")),
            fileIdTracker),
          Source(SparkPlan(sourcePlanProperties)),
          Map())
        entry.state = state
        entry
      case None => fail("Invalid plan for index dataFrame.")
    }
  }

  // Verify if the indexes currently stored in Hyperspace matches the given indexes.
  private def verifyIndexes(expectedIndexes: Seq[IndexLogEntry]): Unit = {
    assert(IndexCollectionManager(spark).getIndexes().toSet == expectedIndexes.toSet)
  }

  private def countRecords(version: Int): Long = {
    spark.read
      .parquet(s"$systemPath/index/${IndexConstants.INDEX_VERSION_DIRECTORY_PREFIX}=$version")
      .count()
  }

  private def getFileIdTracker(indexConfig: IndexConfig): FileIdTracker = {
    val indexLogPath = PathUtils.makeAbsolute(
      s"$systemPath/${indexConfig.indexName}/${IndexConstants.HYPERSPACE_LOG}/latestStable")
    val indexLogJson =
      FileUtils.readContents(indexLogPath.getFileSystem(new Configuration), indexLogPath)
    JsonUtils
      .fromJson[IndexLogEntry](indexLogJson)
      .fileIdTracker
  }
}<|MERGE_RESOLUTION|>--- conflicted
+++ resolved
@@ -478,8 +478,6 @@
     }
   }
 
-<<<<<<< HEAD
-=======
   test("Verify incremental refresh index properly adds hive-partition columns.") {
     withTempPathAsString { testPath =>
       val absoluteTestPath = PathUtils.makeAbsolute(testPath).toString
@@ -519,7 +517,6 @@
     }
   }
 
->>>>>>> 10aa2a5f
   test("Verify index maintenance (create, refresh) works with globbing patterns.") {
     withTempPathAsString { testPath =>
       val absoluteTestPath = PathUtils.makeAbsolute(testPath)
@@ -534,25 +531,16 @@
 
       // Create index with globbing pattern.
       val df =
-<<<<<<< HEAD
-        spark.read.option("spark.hyperspace.source.globbingPattern", globPath).parquet(globPath)
-=======
         spark.read.option(GLOBBING_PATTERN_KEY, globPath).parquet(globPath)
->>>>>>> 10aa2a5f
       val indexConfig = IndexConfig("index", Seq("RGUID"), Seq("imprs"))
       hyperspace.createIndex(df, indexConfig)
 
       // Check if latest log file contains data source as globbing pattern.
       var index = latestIndexLogEntry(systemPath, indexConfig.indexName)
-<<<<<<< HEAD
-      assert(index.relations.head.rootPaths.head.equals(globPath))
-      assert(index.relations.head.data.properties.content.files.forall(_.toString.startsWith(p1)))
-=======
       var relation = index.relations.head
       var indexedFiles = relation.data.properties.content.files
       assert(relation.rootPaths.head.equals(globPath))
       assert(indexedFiles.forall(_.toString.startsWith(p1)))
->>>>>>> 10aa2a5f
 
       // Append data to a new directory which matches the globbing pattern.
       val p2 = absoluteTestPath + "/2"
@@ -565,17 +553,11 @@
       // Refresh index and check if files from both directories are present.
       hyperspace.refreshIndex(indexConfig.indexName, "incremental")
       index = latestIndexLogEntry(systemPath, indexConfig.indexName)
-<<<<<<< HEAD
-      assert(index.relations.head.rootPaths.head.equals(globPath))
-      assert(index.relations.head.data.properties.content.files.exists(_.toString.startsWith(p1)))
-      assert(index.relations.head.data.properties.content.files.exists(_.toString.startsWith(p2)))
-=======
       relation = index.relations.head
       indexedFiles = relation.data.properties.content.files
       assert(relation.rootPaths.head.equals(globPath))
       assert(indexedFiles.exists(_.toString.startsWith(p1)))
       assert(indexedFiles.exists(_.toString.startsWith(p2)))
->>>>>>> 10aa2a5f
     }
   }
 
@@ -593,11 +575,7 @@
 
       // Create index where globbing pattern config doesn't match with actual data being indexed.
       val df =
-<<<<<<< HEAD
-        spark.read.option("spark.hyperspace.source.globbingPattern", globPath).parquet(p1)
-=======
         spark.read.option(GLOBBING_PATTERN_KEY, globPath).parquet(p1)
->>>>>>> 10aa2a5f
       val indexConfig = IndexConfig("index", Seq("RGUID"), Seq("imprs"))
       val ex = intercept[HyperspaceException] {
         hyperspace.createIndex(df, indexConfig)
@@ -632,25 +610,13 @@
       // Create index with globbing pattern.
       val df =
         spark.read
-<<<<<<< HEAD
-          .option("spark.hyperspace.source.globbingPattern", s"$globPath1,$globPath2")
-=======
           .option(GLOBBING_PATTERN_KEY, s"$globPath1,$globPath2")
->>>>>>> 10aa2a5f
           .parquet(globPath1, globPath2)
       val indexConfig = IndexConfig("index", Seq("RGUID"), Seq("imprs"))
       hyperspace.createIndex(df, indexConfig)
 
       // Check if latest log file contains data source as globbing pattern.
       var index = latestIndexLogEntry(systemPath, indexConfig.indexName)
-<<<<<<< HEAD
-      assert(index.relations.head.rootPaths.equals(Seq(globPath1, globPath2)))
-      assert(index.relations.head.data.properties.content.files.forall(path =>
-        path.toString.startsWith(p1) || path.toString.startsWith(p2)))
-
-      // Append data to a new directory which matches the globbing pattern.
-      val p3 = absoluteTestPath + "/1/3"
-=======
       var relation = index.relations.head
       var indexedFiles = relation.data.properties.content.files
       assert(relation.rootPaths.equals(Seq(globPath1, globPath2)))
@@ -660,26 +626,11 @@
       // Append data to new directories which match the globbing pattern.
       val p3 = absoluteTestPath + "/1/2"
       val p4 = absoluteTestPath + "/2/2"
->>>>>>> 10aa2a5f
       SampleData.testData
         .toDF("Date", "RGUID", "Query", "imprs", "clicks")
         .limit(3)
         .write
         .parquet(p3)
-<<<<<<< HEAD
-
-      // Refresh index and check if files from both directories are present.
-      hyperspace.refreshIndex(indexConfig.indexName, "incremental")
-      index = latestIndexLogEntry(systemPath, indexConfig.indexName)
-      assert(index.relations.head.rootPaths.equals(Seq(globPath1, globPath2)))
-      assert(
-        index.relations.head.data.properties.content.files.forall(path =>
-          path.toString.startsWith(p1) || path.toString.startsWith(p2) || path.toString
-            .startsWith(p3)))
-      assert(index.relations.head.data.properties.content.files.exists(_.toString.startsWith(p1)))
-      assert(index.relations.head.data.properties.content.files.exists(_.toString.startsWith(p2)))
-      assert(index.relations.head.data.properties.content.files.exists(_.toString.startsWith(p3)))
-=======
       SampleData.testData
         .toDF("Date", "RGUID", "Query", "imprs", "clicks")
         .limit(3)
@@ -767,7 +718,6 @@
       assert(indexedFiles.exists(_.toString.startsWith(p2)))
       assert(indexedFiles.exists(_.toString.startsWith(p3)))
       assert(indexedFiles.exists(_.toString.startsWith(p4)))
->>>>>>> 10aa2a5f
     }
   }
 
