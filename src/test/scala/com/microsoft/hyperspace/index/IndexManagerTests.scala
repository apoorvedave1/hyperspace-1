/*
 * Copyright (2020) The Hyperspace Project Authors.
 *
 * Licensed under the Apache License, Version 2.0 (the "License");
 * you may not use this file except in compliance with the License.
 * You may obtain a copy of the License at
 *
 * http://www.apache.org/licenses/LICENSE-2.0
 *
 * Unless required by applicable law or agreed to in writing, software
 * distributed under the License is distributed on an "AS IS" BASIS,
 * WITHOUT WARRANTIES OR CONDITIONS OF ANY KIND, either express or implied.
 * See the License for the specific language governing permissions and
 * limitations under the License.
 */

package com.microsoft.hyperspace.index

import org.apache.hadoop.fs.Path
import org.apache.spark.sql.DataFrame
import org.apache.spark.sql.catalyst.plans.SQLHelper
import org.apache.spark.sql.execution.datasources.{HadoopFsRelation, LogicalRelation, PartitioningAwareFileIndex}
import org.apache.spark.sql.sources.DataSourceRegister
import org.apache.spark.sql.types.{IntegerType, StringType, StructField, StructType}

import com.microsoft.hyperspace.{Hyperspace, HyperspaceException, MockEventLogger, SampleData}
import com.microsoft.hyperspace.TestUtils.{copyWithState, logManager}
import com.microsoft.hyperspace.actions.Constants
import com.microsoft.hyperspace.index.IndexConstants.{OPTIMIZE_FILE_SIZE_THRESHOLD, REFRESH_MODE_FULL, REFRESH_MODE_INCREMENTAL}
import com.microsoft.hyperspace.telemetry.OptimizeActionEvent
import com.microsoft.hyperspace.util.{FileUtils, PathUtils}

class IndexManagerTests extends HyperspaceSuite with SQLHelper {
  private val sampleParquetDataLocation = "src/test/resources/sampleparquet"
  override val systemPath = PathUtils.makeAbsolute("src/test/resources/indexLocation")
  private val indexConfig1 = IndexConfig("index1", Seq("RGUID"), Seq("Date"))
  private val indexConfig2 = IndexConfig("index2", Seq("Query"), Seq("imprs"))
  private lazy val hyperspace: Hyperspace = new Hyperspace(spark)
  private var df: DataFrame = _

  override def beforeAll(): Unit = {
    super.beforeAll()

    FileUtils.delete(new Path(sampleParquetDataLocation))
    SampleData.save(
      spark,
      sampleParquetDataLocation,
      Seq("Date", "RGUID", "Query", "imprs", "clicks"))
    df = spark.read.parquet(sampleParquetDataLocation)
  }

  after {
    FileUtils.delete(systemPath, true)
  }

  override def afterAll(): Unit = {
    FileUtils.delete(new Path(sampleParquetDataLocation))
    super.afterAll()
  }

  test("Verify that indexes() returns the correct dataframe with and without lineage.") {
    Seq(true, false).foreach { enableLineage =>
      withSQLConf(IndexConstants.INDEX_LINEAGE_ENABLED -> enableLineage.toString) {
        withIndex(indexConfig1.indexName) {
          import spark.implicits._
          hyperspace.createIndex(df, indexConfig1)
          val actual = hyperspace.indexes.as[IndexSummary].collect().head
          var expectedSchema =
            StructType(Seq(StructField("RGUID", StringType), StructField("Date", StringType)))
          if (enableLineage) {
            expectedSchema =
              expectedSchema.add(StructField(IndexConstants.DATA_FILE_NAME_COLUMN, StringType))
          }
          val expected = new IndexSummary(
            indexConfig1.indexName,
            indexConfig1.indexedColumns,
            indexConfig1.includedColumns,
            200,
            expectedSchema.json,
            s"$systemPath/${indexConfig1.indexName}" +
              s"/${IndexConstants.INDEX_VERSION_DIRECTORY_PREFIX}=0",
            Constants.States.ACTIVE)
          assert(actual.equals(expected))
        }
      }
    }
  }

  test("Verify getIndexes()") {
    hyperspace.createIndex(df, indexConfig1)
    hyperspace.createIndex(df, indexConfig2)

    val expectedIndex1 = expectedIndex(
      indexConfig1,
      StructType(Seq(StructField("RGUID", StringType), StructField("Date", StringType))),
      df)

    val expectedIndex2 = expectedIndex(
      indexConfig2,
      StructType(Seq(StructField("Query", StringType), StructField("imprs", IntegerType))),
      df)

    // Verify if indexes returned match the actual created indexes.
    verifyIndexes(Seq(expectedIndex1, expectedIndex2))
  }

  test("Verify delete().") {
    hyperspace.createIndex(df, indexConfig1)
    hyperspace.createIndex(df, indexConfig2)

    val expectedIndex1 = expectedIndex(
      indexConfig1,
      StructType(Seq(StructField("RGUID", StringType), StructField("Date", StringType))),
      df)

    val expectedIndex2 = expectedIndex(
      indexConfig2,
      StructType(Seq(StructField("Query", StringType), StructField("imprs", IntegerType))),
      df)

    // Verify expected list of indexes before delete.
    verifyIndexes(Seq(expectedIndex1, expectedIndex2))

    hyperspace.deleteIndex("index1")
    hyperspace.deleteIndex("INDEX2")

    // Verify if delete index works and marks the index as `DELETED` in given list of indexes.
    val expectedDeletedIndex1 = copyWithState(expectedIndex1, Constants.States.DELETED)
    val expectedDeletedIndex2 = copyWithState(expectedIndex2, Constants.States.DELETED)
    verifyIndexes(Seq(expectedDeletedIndex1, expectedDeletedIndex2))
  }

  test("Verify restore().") {
    hyperspace.createIndex(df, indexConfig1)
    hyperspace.createIndex(df, indexConfig2)

    val expectedIndex1 = expectedIndex(
      indexConfig1,
      StructType(Seq(StructField("RGUID", StringType), StructField("Date", StringType))),
      df)

    val expectedIndex2 = expectedIndex(
      indexConfig2,
      StructType(Seq(StructField("Query", StringType), StructField("imprs", IntegerType))),
      df)

    // Verify expected list of indexes before delete.
    verifyIndexes(Seq(expectedIndex1, expectedIndex2))

    hyperspace.deleteIndex("index1")
    hyperspace.deleteIndex("INDEX2")

    // Verify if delete index works before restore.
    val expectedDeletedIndex1 = copyWithState(expectedIndex1, Constants.States.DELETED)
    val expectedDeletedIndex2 = copyWithState(expectedIndex2, Constants.States.DELETED)
    verifyIndexes(Seq(expectedDeletedIndex1, expectedDeletedIndex2))

    // Check if index1 got restored and `DELETED` flag is `CREATED` in the list of indexes.
    hyperspace.restoreIndex("index1")
    hyperspace.restoreIndex("INDEX2")
    verifyIndexes(Seq(expectedIndex1, expectedIndex2))
  }

  test("Verify vacuum().") {
    hyperspace.createIndex(df, indexConfig1)
    hyperspace.createIndex(df, indexConfig2)

    val expectedIndex1 = expectedIndex(
      indexConfig1,
      StructType(Seq(StructField("RGUID", StringType), StructField("Date", StringType))),
      df)

    val expectedIndex2 = expectedIndex(
      indexConfig2,
      StructType(Seq(StructField("Query", StringType), StructField("imprs", IntegerType))),
      df)

    // Verify expected list of indexes before delete.
    verifyIndexes(Seq(expectedIndex1, expectedIndex2))

    hyperspace.deleteIndex("index1")
    hyperspace.deleteIndex("INDEX2")

    // Verify if delete index works and marks the index as `DELETED` in given list of indexes.
    val expectedDeletedIndex1 = copyWithState(expectedIndex1, Constants.States.DELETED)
    val expectedDeletedIndex2 = copyWithState(expectedIndex2, Constants.States.DELETED)

    verifyIndexes(Seq(expectedDeletedIndex1, expectedDeletedIndex2))

    // Verify if after vacuum `DELETED` index are not part of the list of indexes.
    hyperspace.vacuumIndex("index1")
    hyperspace.vacuumIndex("INDEX2")
    val expectedVacuumedIndex1 = copyWithState(expectedIndex1, Constants.States.DOESNOTEXIST)
    val expectedVacuumedIndex2 = copyWithState(expectedIndex2, Constants.States.DOESNOTEXIST)
    verifyIndexes(Seq(expectedVacuumedIndex1, expectedVacuumedIndex2))
  }

  test("Verify refresh-full rebuild of index.") {
    Seq(("csv", Map("header" -> "true")), ("parquet", Map()), ("json", Map())).foreach {
      case (format, option: Map[String, String]) =>
        val refreshTestLocation = sampleParquetDataLocation + "refresh_" + format
        FileUtils.delete(new Path(refreshTestLocation))
        val indexConfig = IndexConfig(s"index_$format", Seq("RGUID"), Seq("imprs"))
        import spark.implicits._
        SampleData.testData
          .toDF("Date", "RGUID", "Query", "imprs", "clicks")
          .limit(10)
          .write
          .options(option)
          .format(format)
          .save(refreshTestLocation)
        val df = spark.read.format(format).options(option).load(refreshTestLocation)
        hyperspace.createIndex(df, indexConfig)
        var indexCount =
          spark.read
            .parquet(s"$systemPath/index_$format" +
              s"/${IndexConstants.INDEX_VERSION_DIRECTORY_PREFIX}=0")
            .count()
        assert(indexCount == 10)

        // Change Original Data
        SampleData.testData
          .toDF("Date", "RGUID", "Query", "imprs", "clicks")
          .limit(3)
          .write
          .mode("overwrite")
          .options(option)
          .format(format)
          .save(refreshTestLocation)
        hyperspace.refreshIndex(indexConfig.indexName, REFRESH_MODE_FULL)
        val newIndexLocation = s"$systemPath/index_$format"
        indexCount = spark.read
          .parquet(newIndexLocation +
            s"/${IndexConstants.INDEX_VERSION_DIRECTORY_PREFIX}=1")
          .count()

        // Check if index got updated
        assert(indexCount == 3)

        // Check if lastest log file is updated with newly created index files
        val indexPath = PathUtils.makeAbsolute(newIndexLocation)
        val logManager = IndexLogManagerFactoryImpl.create(indexPath)
        val latestLog = logManager.getLatestLog()
        assert(latestLog.isDefined && latestLog.get.isInstanceOf[IndexLogEntry])
        val indexLog = latestLog.get.asInstanceOf[IndexLogEntry]
        val indexFiles = indexLog.content.files
        assert(indexFiles.nonEmpty)
        assert(indexFiles.forall(_.getName.startsWith("part-0")))
        assert(indexLog.state.equals("ACTIVE"))

        FileUtils.delete(new Path(refreshTestLocation))
      case _ => fail("invalid test")
    }
  }

  test("Verify incremental refresh (append-only) should index only newly appended data.") {
    withTempPathAsString { testPath =>
      // Setup. Create sample data and index.
      val indexConfig = IndexConfig(s"index", Seq("RGUID"), Seq("imprs"))
      import spark.implicits._
      SampleData.testData
        .toDF("Date", "RGUID", "Query", "imprs", "clicks")
        .limit(10)
        .write
        .parquet(testPath)
      val df = spark.read.parquet(testPath)
      hyperspace.createIndex(df, indexConfig)
      var indexCount =
        spark.read
          .parquet(s"$systemPath/index" +
            s"/${IndexConstants.INDEX_VERSION_DIRECTORY_PREFIX}=0")
          .count()
      assert(indexCount == 10)
      // Check if latest log file is updated with newly created index files.
      validateMetadata("index", Set("v__=0"))

      // Change original data.
      SampleData.testData
        .toDF("Date", "RGUID", "Query", "imprs", "clicks")
        .limit(3)
        .write
        .mode("append")
        .parquet(testPath)
      hyperspace.refreshIndex(indexConfig.indexName, REFRESH_MODE_INCREMENTAL)
      indexCount = spark.read
        .parquet(s"$systemPath/index" +
          s"/${IndexConstants.INDEX_VERSION_DIRECTORY_PREFIX}=1")
        .count()

      // Check if index got updated.
      assert(indexCount == 3)

      // Check if latest log file is updated with newly created index files.
      validateMetadata("index", Set("v__=0", "v__=1"))
    }
  }

  test("Verify quick optimize rebuild of index after index incremental refresh.") {
    withTempPathAsString { testPath =>
      val indexConfig = IndexConfig(s"index", Seq("RGUID"), Seq("imprs"))
      import spark.implicits._
      SampleData.testData
        .toDF("Date", "RGUID", "Query", "imprs", "clicks")
        .limit(10)
        .write
        .parquet(testPath)
      val df = spark.read.parquet(testPath)
      hyperspace.createIndex(df, indexConfig)
<<<<<<< HEAD
      val indexCount = spark.read
          .parquet(s"$systemPath/index" +
            s"/${IndexConstants.INDEX_VERSION_DIRECTORY_PREFIX}=0")
          .count()
=======
      var indexCount = spark.read
        .parquet(s"$systemPath/index/${IndexConstants.INDEX_VERSION_DIRECTORY_PREFIX}=0")
        .count()
>>>>>>> baa32d07
      assert(indexCount == 10)

      // Change original data.
      SampleData.testData
        .toDF("Date", "RGUID", "Query", "imprs", "clicks")
        .limit(3)
        .write
        .mode("append")
        .parquet(testPath)
      hyperspace.refreshIndex(indexConfig.indexName, REFRESH_MODE_INCREMENTAL)
      val newIndexCount = spark.read
        .parquet(s"$systemPath/index" +
          s"/${IndexConstants.INDEX_VERSION_DIRECTORY_PREFIX}=1")
        .count()

      // Check if index got updated.
      assert(newIndexCount == 3)

      hyperspace.optimizeIndex(indexConfig.indexName)

      // Check if latest log file is updated with newly created index files.
      validateMetadata("index", Set("v__=2"))
    }
  }

  test("Verify optimize is a no-op if no small files found.") {
    withTempPathAsString { testPath =>
      withSQLConf(OPTIMIZE_FILE_SIZE_THRESHOLD -> "1") {
        val indexConfig = IndexConfig(s"index", Seq("RGUID"), Seq("imprs"))
        import spark.implicits._
        SampleData.testData
          .toDF("Date", "RGUID", "Query", "imprs", "clicks")
          .limit(10)
          .write
          .parquet(testPath)
        val df = spark.read.parquet(testPath)
        hyperspace.createIndex(df, indexConfig)

        // Change original data.
        SampleData.testData
          .toDF("Date", "RGUID", "Query", "imprs", "clicks")
          .limit(3)
          .write
          .mode("append")
          .parquet(testPath)
        hyperspace.refreshIndex(indexConfig.indexName, REFRESH_MODE_INCREMENTAL)

        // Check if latest log file is updated with newly created index files.
        val latestId = logManager(systemPath, indexConfig.indexName).getLatestId().get

        MockEventLogger.reset()
        hyperspace.optimizeIndex(indexConfig.indexName)

        // Check that no new log files were created in this operation.
        assert(latestId == logManager(systemPath, indexConfig.indexName).getLatestId().get)

        // Check emitted events.
        MockEventLogger.emittedEvents match {
          case Seq(
              OptimizeActionEvent(_, _, "Operation started."),
              OptimizeActionEvent(_, _, msg)) =>
            assert(msg.contains("Optimize aborted as no index files smaller than 1 found."))
          case _ => fail()
        }
      }
    }
  }

  private def validateMetadata(indexName: String, indexVersions: Set[String]): Unit = {
    val newIndexLocation = s"$systemPath/$indexName"
    val indexPath = PathUtils.makeAbsolute(newIndexLocation)
    val logManager = IndexLogManagerFactoryImpl.create(indexPath)
    val latestLog = logManager.getLatestLog()
    assert(latestLog.isDefined && latestLog.get.isInstanceOf[IndexLogEntry])
    val indexLog = latestLog.get.asInstanceOf[IndexLogEntry]
    val indexFiles = indexLog.content.files
    assert(indexFiles.nonEmpty)
    assert(indexFiles.forall(_.getName.startsWith("part-0")))
    assert(indexLog.state.equals("ACTIVE"))
    // Check all files belong to the provided index versions only.
    assert(indexFiles.map(_.getParent.getName).toSet.equals(indexVersions))
  }

  private def expectedIndex(
      indexConfig: IndexConfig,
      schema: StructType,
      df: DataFrame,
      state: String = Constants.States.ACTIVE): IndexLogEntry = {

    LogicalPlanSignatureProvider.create().signature(df.queryExecution.optimizedPlan) match {
      case Some(s) =>
        val relations = df.queryExecution.optimizedPlan.collect {
          case LogicalRelation(
              HadoopFsRelation(
                location: PartitioningAwareFileIndex,
                _,
                dataSchema,
                _,
                fileFormat,
                options),
              _,
              _,
              _) =>
            val files = location.allFiles
            val sourceDataProperties = Hdfs.Properties(Content.fromLeafFiles(files))
            val fileFormatName = fileFormat match {
              case d: DataSourceRegister => d.shortName
              case other => throw HyperspaceException(s"Unsupported file format $other")
            }
            Relation(
              location.rootPaths.map(_.toString),
              Hdfs(sourceDataProperties),
              dataSchema.json,
              fileFormatName,
              options - "path")
        }
        val sourcePlanProperties = SparkPlan.Properties(
          relations,
          null,
          null,
          LogicalPlanFingerprint(
            LogicalPlanFingerprint.Properties(
              Seq(Signature(LogicalPlanSignatureProvider.create().name, s)))))

        val entry = IndexLogEntry(
          indexConfig.indexName,
          CoveringIndex(
            CoveringIndex.Properties(
              CoveringIndex.Properties
                .Columns(indexConfig.indexedColumns, indexConfig.includedColumns),
              IndexLogEntry.schemaString(schema),
              IndexConstants.INDEX_NUM_BUCKETS_DEFAULT)),
          Content.fromDirectory(
            PathUtils.makeAbsolute(new Path(s"$systemPath/${indexConfig.indexName}" +
              s"/${IndexConstants.INDEX_VERSION_DIRECTORY_PREFIX}=0"))),
          Source(SparkPlan(sourcePlanProperties)),
          Map())
        entry.state = state
        entry
      case None => fail("Invalid plan for index dataFrame.")
    }
  }

  // Verify if the indexes currently stored in Hyperspace matches the given indexes.
  private def verifyIndexes(expectedIndexes: Seq[IndexLogEntry]): Unit = {
    assert(IndexCollectionManager(spark).getIndexes().toSet == expectedIndexes.toSet)
  }
}<|MERGE_RESOLUTION|>--- conflicted
+++ resolved
@@ -306,16 +306,9 @@
         .parquet(testPath)
       val df = spark.read.parquet(testPath)
       hyperspace.createIndex(df, indexConfig)
-<<<<<<< HEAD
       val indexCount = spark.read
-          .parquet(s"$systemPath/index" +
-            s"/${IndexConstants.INDEX_VERSION_DIRECTORY_PREFIX}=0")
-          .count()
-=======
-      var indexCount = spark.read
         .parquet(s"$systemPath/index/${IndexConstants.INDEX_VERSION_DIRECTORY_PREFIX}=0")
         .count()
->>>>>>> baa32d07
       assert(indexCount == 10)
 
       // Change original data.
@@ -328,7 +321,7 @@
       hyperspace.refreshIndex(indexConfig.indexName, REFRESH_MODE_INCREMENTAL)
       val newIndexCount = spark.read
         .parquet(s"$systemPath/index" +
-          s"/${IndexConstants.INDEX_VERSION_DIRECTORY_PREFIX}=1")
+        .parquet(s"$systemPath/index/${IndexConstants.INDEX_VERSION_DIRECTORY_PREFIX}=0")
         .count()
 
       // Check if index got updated.
