/*
 * Copyright (2020) The Hyperspace Project Authors.
 *
 * Licensed under the Apache License, Version 2.0 (the "License");
 * you may not use this file except in compliance with the License.
 * You may obtain a copy of the License at
 *
 * http://www.apache.org/licenses/LICENSE-2.0
 *
 * Unless required by applicable law or agreed to in writing, software
 * distributed under the License is distributed on an "AS IS" BASIS,
 * WITHOUT WARRANTIES OR CONDITIONS OF ANY KIND, either express or implied.
 * See the License for the specific language governing permissions and
 * limitations under the License.
 */

package com.microsoft.hyperspace.telemetry

import com.microsoft.hyperspace.index.{IndexConfig, IndexLogEntry}

/**
 * Class for common app info.
 *
 * @param sparkUser Spark user.
 * @param appId Spark Application Id.
 * @param appName Spark App Name.
 */
case class AppInfo(sparkUser: String, appId: String, appName: String)

/**
 * Trait for all Hyperspace events.
 */
trait HyperspaceEvent

/**
 * General index CRUD event.
 */
trait HyperspaceIndexCRUDEvent extends HyperspaceEvent

/**
 * Index creation event. Emitted on index creation.
 *
 * @param appInfo AppInfo for spark application.
 * @param indexConfig Index config used in index creation.
 * @param index Optional index. It can be None if create index fails with invalid config.
 * @param originalPlan Original plan which is getting indexed.
 * @param message Message about event.
 */
case class CreateActionEvent(
    appInfo: AppInfo,
    indexConfig: IndexConfig,
    index: Option[IndexLogEntry],
    originalPlan: String,
    message: String)
    extends HyperspaceIndexCRUDEvent

/**
 * Index deletion event. Emitted when delete is called on an index.
 *
 * @param appInfo AppInfo for spark application.
 * @param index Related index.
 * @param message Message about event.
 */
case class DeleteActionEvent(appInfo: AppInfo, index: IndexLogEntry, message: String)
    extends HyperspaceIndexCRUDEvent

/**
 * Index restore event. Emitted when restore is called on an index.
 *
 * @param appInfo AppInfo for spark application.
 * @param index Related index.
 * @param message Message about event.
 */
case class RestoreActionEvent(appInfo: AppInfo, index: IndexLogEntry, message: String)
    extends HyperspaceIndexCRUDEvent

/**
 * Index Vacuum Event. Emitted when vacuum is called on an index.
 *
 * @param appInfo AppInfo for spark application.
 * @param index Related index.
 * @param message Message about event.
 */
case class VacuumActionEvent(appInfo: AppInfo, index: IndexLogEntry, message: String)
    extends HyperspaceIndexCRUDEvent

/**
 * Index Refresh Event. Emitted when refresh is called on an index.
 *
 * @param appInfo AppInfo for spark application.
 * @param index Related index.
 * @param message Message about event.
 */
case class RefreshActionEvent(appInfo: AppInfo, index: IndexLogEntry, message: String)
    extends HyperspaceIndexCRUDEvent

/**
 * Index cancel event. This event is emitted when the User cancels an ongoing or failed CRUD
 * operation.
 *
 * @param appInfo AppInfo for spark application.
 * @param index Related index.
 * @param message Message about event.
 */
case class CancelActionEvent(appInfo: AppInfo, index: IndexLogEntry, message: String)
    extends HyperspaceIndexCRUDEvent

/**
 * Index Refresh Event for deleted source files. Emitted when refresh is called on an index
 * with config flag set to remove index entries for deleted source data files.
 *
 * @param appInfo AppInfo for spark application.
 * @param index Related index.
 * @param message Message about event.
 */
case class RefreshDeleteActionEvent(appInfo: AppInfo, index: IndexLogEntry, message: String)
    extends HyperspaceIndexCRUDEvent

/**
 * Index Refresh Event for appended source files. Emitted when refresh is called on an index
<<<<<<< HEAD
 * with config flag set to remove index entries for appended source data files.
=======
 * with config flag set to create index for appended source data files.
>>>>>>> 4430c242
 *
 * @param appInfo AppInfo for spark application.
 * @param index Related index.
 * @param message Message about event.
 */
case class RefreshAppendActionEvent(appInfo: AppInfo, index: IndexLogEntry, message: String)
  extends HyperspaceIndexCRUDEvent

/**
 * Index usage event. This event is emitted when an index is picked instead of original data
 * source by one of the hyperspace rules.
 *
 * @param appInfo AppInfo for spark application.
 * @param indexes List of selected indexes for this plan.
 * @param planBeforeRule Original plan before application of indexes.
 * @param planAfterRule Plan after using indexes.
 * @param message Message about event.
 */
case class HyperspaceIndexUsageEvent(
    appInfo: AppInfo,
    indexes: Seq[IndexLogEntry],
    planBeforeRule: String,
    planAfterRule: String,
    message: String)
    extends HyperspaceEvent<|MERGE_RESOLUTION|>--- conflicted
+++ resolved
@@ -118,11 +118,7 @@
 
 /**
  * Index Refresh Event for appended source files. Emitted when refresh is called on an index
-<<<<<<< HEAD
- * with config flag set to remove index entries for appended source data files.
-=======
  * with config flag set to create index for appended source data files.
->>>>>>> 4430c242
  *
  * @param appInfo AppInfo for spark application.
  * @param index Related index.
