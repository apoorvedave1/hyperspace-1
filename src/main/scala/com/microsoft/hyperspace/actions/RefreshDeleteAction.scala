/*
 * Copyright (2020) The Hyperspace Project Authors.
 *
 * Licensed under the Apache License, Version 2.0 (the "License");
 * you may not use this file except in compliance with the License.
 * You may obtain a copy of the License at
 *
 * http://www.apache.org/licenses/LICENSE-2.0
 *
 * Unless required by applicable law or agreed to in writing, software
 * distributed under the License is distributed on an "AS IS" BASIS,
 * WITHOUT WARRANTIES OR CONDITIONS OF ANY KIND, either express or implied.
 * See the License for the specific language governing permissions and
 * limitations under the License.
 */

package com.microsoft.hyperspace.actions

import org.apache.spark.internal.Logging
import org.apache.spark.sql.SparkSession
import org.apache.spark.sql.functions._

import com.microsoft.hyperspace.{HyperspaceException, NoChangesDetected}
import com.microsoft.hyperspace.index._
import com.microsoft.hyperspace.index.DataFrameWriterExtensions.Bucketizer
import com.microsoft.hyperspace.telemetry.{AppInfo, HyperspaceEvent, RefreshDeleteActionEvent}

/**
 * Refresh index by removing index entries from any deleted source data file.
 * Note this Refresh Action only fixes an index w.r.t deleted source data files
 * and does not consider new source data files (if any).
 * If some original source data file(s) are removed between previous version of index and now,
 * this Refresh Action updates the index as follows:
 * 1. Deleted source data files are identified;
 * 2. Index records' lineage is leveraged to remove any index entry coming
 *    from those deleted source data files.
 *
 * @param spark SparkSession
 * @param logManager Index LogManager for index being refreshed
 * @param dataManager Index DataManager for index being refreshed
 */
class RefreshDeleteAction(
    spark: SparkSession,
    logManager: IndexLogManager,
    dataManager: IndexDataManager)
    extends RefreshActionBase(spark, logManager, dataManager)
    with Logging {

  final override protected def event(appInfo: AppInfo, message: String): HyperspaceEvent = {
    RefreshDeleteActionEvent(appInfo, logEntry.asInstanceOf[IndexLogEntry], message)
  }

  /**
   * Validate index has lineage column and it is in active state for refreshing and
   * there are some deleted source data file(s).
   */
  final override def validate(): Unit = {
    super.validate()
<<<<<<< HEAD
    if (deletedFiles.isEmpty) {
      throw NoChangesDetected("Refresh aborted as no deleted source data file found.")
=======

    if (deletedFiles.isEmpty) {
      throw NoChangesException("Refresh delete aborted as no deleted source data file found.")
>>>>>>> ba8733f3
    }

    if (!previousIndexLogEntry.hasLineageColumn(spark)) {
      throw HyperspaceException(
        "Index refresh (to handle deleted source data) is " +
          "only supported on an index with lineage.")
    }
  }

  /**
   * For an index with lineage, find all the source data files which have been deleted,
   * and use index records' lineage to mark and remove index entries which belong to
   * deleted source data files as those entries are no longer valid.
   */
  final override def op(): Unit = {
    logInfo(
      "Refresh index is updating index by removing index entries " +
        s"corresponding to ${deletedFiles.length} deleted source data files.")

    val refreshDF =
      spark.read
        .parquet(previousIndexLogEntry.content.files.map(_.toString): _*)
        .filter(!col(s"${IndexConstants.DATA_FILE_NAME_COLUMN}").isin(deletedFiles: _*))

    refreshDF.write.saveWithBuckets(
      refreshDF,
      indexDataPath.toString,
      previousIndexLogEntry.numBuckets,
      indexConfig.indexedColumns)
  }

  override def logEntry: LogEntry = {
    val entry = getIndexLogEntry(spark, df, indexConfig, indexDataPath)
    entry.withNewDeletedFiles(Seq()).withAdditionalAppendedFiles(appendedFiles)
  }
}<|MERGE_RESOLUTION|>--- conflicted
+++ resolved
@@ -56,14 +56,9 @@
    */
   final override def validate(): Unit = {
     super.validate()
-<<<<<<< HEAD
-    if (deletedFiles.isEmpty) {
-      throw NoChangesDetected("Refresh aborted as no deleted source data file found.")
-=======
 
     if (deletedFiles.isEmpty) {
       throw NoChangesException("Refresh delete aborted as no deleted source data file found.")
->>>>>>> ba8733f3
     }
 
     if (!previousIndexLogEntry.hasLineageColumn(spark)) {
