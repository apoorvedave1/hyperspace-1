/*
 * Copyright (2020) The Hyperspace Project Authors.
 *
 * Licensed under the Apache License, Version 2.0 (the "License");
 * you may not use this file except in compliance with the License.
 * You may obtain a copy of the License at
 *
 * http://www.apache.org/licenses/LICENSE-2.0
 *
 * Unless required by applicable law or agreed to in writing, software
 * distributed under the License is distributed on an "AS IS" BASIS,
 * WITHOUT WARRANTIES OR CONDITIONS OF ANY KIND, either express or implied.
 * See the License for the specific language governing permissions and
 * limitations under the License.
 */

package com.microsoft.hyperspace.util

import org.apache.spark.sql.SparkSession

import com.microsoft.hyperspace.index.IndexConstants

/**
 * Helper class to extract Hyperspace-related configs from SparkSession.
 */
object HyperspaceConf {
  def hybridScanEnabled(spark: SparkSession): Boolean = {
    spark.conf
      .get(
        IndexConstants.INDEX_HYBRID_SCAN_ENABLED,
        IndexConstants.INDEX_HYBRID_SCAN_ENABLED_DEFAULT)
      .toBoolean
  }

  def hybridScanDeleteEnabled(spark: SparkSession): Boolean = {
    spark.conf
      .get(
        IndexConstants.INDEX_HYBRID_SCAN_DELETE_ENABLED,
        IndexConstants.INDEX_HYBRID_SCAN_DELETE_ENABLED_DEFAULT)
      .toBoolean
  }

  def optimizeFileSizeThreshold(spark: SparkSession): Long = {
    spark.conf
      .get(
        IndexConstants.OPTIMIZE_FILE_SIZE_THRESHOLD,
        IndexConstants.OPTIMIZE_FILE_SIZE_THRESHOLD_DEFAULT.toString)
      .toLong
  }

  def hybridScanDeleteMaxNumFiles(spark: SparkSession): Int = {
    spark.conf
      .get(
        IndexConstants.INDEX_HYBRID_SCAN_DELETE_MAX_NUM_FILES,
        IndexConstants.INDEX_HYBRID_SCAN_DELETE_MAX_NUM_FILES_DEFAULT)
      .toInt
  }

  def numBucketsForIndex(spark: SparkSession): Int = {
    getConfStringWithMultipleKeys(
      spark,
      Seq(IndexConstants.INDEX_NUM_BUCKETS, IndexConstants.INDEX_NUM_BUCKETS_LEGACY),
      IndexConstants.INDEX_NUM_BUCKETS_DEFAULT.toString).toInt
  }

  def indexLineageEnabled(spark: SparkSession): Boolean = {
    spark.sessionState.conf
      .getConfString(
        IndexConstants.INDEX_LINEAGE_ENABLED,
        IndexConstants.INDEX_LINEAGE_ENABLED_DEFAULT)
      .toBoolean
  }

<<<<<<< HEAD
  def joinV2RuleEnabled(spark: SparkSession): Boolean = {
    spark.sessionState.conf
      .getConfString(
        IndexConstants.JOIN_V2_RULE_ENABLED,
        IndexConstants.JOIN_V2_RULE_ENABLED_DEFAULT)
      .toBoolean
=======
  /**
   * Returns the config value whose key matches the first key given multiple keys. If no keys are
   * matched, the given default value is returned.
   *
   * @param spark Spark session.
   * @param keys Config keys to look up.
   * @param defaultValue Default value to fall back if no config keys are matched.
   * @return Config value found. 'default' if no config value is found for the given keys.
   */
  private def getConfStringWithMultipleKeys(
      spark: SparkSession,
      keys: Seq[String],
      defaultValue: String): String = {
    keys
      .find(spark.sessionState.conf.contains)
      .map(spark.sessionState.conf.getConfString)
      .getOrElse(defaultValue)
>>>>>>> ad23a75d
  }
}<|MERGE_RESOLUTION|>--- conflicted
+++ resolved
@@ -71,14 +71,14 @@
       .toBoolean
   }
 
-<<<<<<< HEAD
   def joinV2RuleEnabled(spark: SparkSession): Boolean = {
     spark.sessionState.conf
       .getConfString(
         IndexConstants.JOIN_V2_RULE_ENABLED,
         IndexConstants.JOIN_V2_RULE_ENABLED_DEFAULT)
       .toBoolean
-=======
+  }
+
   /**
    * Returns the config value whose key matches the first key given multiple keys. If no keys are
    * matched, the given default value is returned.
@@ -96,6 +96,5 @@
       .find(spark.sessionState.conf.contains)
       .map(spark.sessionState.conf.getConfString)
       .getOrElse(defaultValue)
->>>>>>> ad23a75d
   }
 }