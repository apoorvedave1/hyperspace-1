--- conflicted
+++ resolved
@@ -53,7 +53,6 @@
         IndexConstants.REFRESH_APPEND_ENABLED_DEFAULT)
       .toBoolean
   }
-<<<<<<< HEAD
 
   def optimizeThreshold(spark: SparkSession): Long = {
     spark.conf
@@ -62,6 +61,4 @@
         IndexConstants.OPTIMIZE_THRESHOLD_SIZE.toString)
       .toLong
   }
-=======
->>>>>>> 878440e7
 }