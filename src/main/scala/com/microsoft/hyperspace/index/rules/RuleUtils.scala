/*
 * Copyright (2020) The Hyperspace Project Authors.
 *
 * Licensed under the Apache License, Version 2.0 (the "License");
 * you may not use this file except in compliance with the License.
 * You may obtain a copy of the License at
 *
 * http://www.apache.org/licenses/LICENSE-2.0
 *
 * Unless required by applicable law or agreed to in writing, software
 * distributed under the License is distributed on an "AS IS" BASIS,
 * WITHOUT WARRANTIES OR CONDITIONS OF ANY KIND, either express or implied.
 * See the License for the specific language governing permissions and
 * limitations under the License.
 */

package com.microsoft.hyperspace.index.rules

import scala.collection.mutable

import org.apache.hadoop.fs.Path
import org.apache.spark.sql.SparkSession
import org.apache.spark.sql.catalyst.catalog.BucketSpec
import org.apache.spark.sql.catalyst.expressions.{Attribute, AttributeReference, In, Literal, Not}
import org.apache.spark.sql.catalyst.optimizer.OptimizeIn
import org.apache.spark.sql.catalyst.plans.logical._
import org.apache.spark.sql.execution.datasources._
import org.apache.spark.sql.execution.datasources.parquet.ParquetFileFormat
import org.apache.spark.sql.types.{LongType, StructType}

import com.microsoft.hyperspace.Hyperspace
import com.microsoft.hyperspace.index._
import com.microsoft.hyperspace.index.plans.logical.BucketUnion
import com.microsoft.hyperspace.util.{HyperspaceConf, PathUtils}

object RuleUtils {

  /**
   * Filter the given candidate indexes by matching signatures and index status.
   * If Hybrid Scan is enabled, it compares the file metadata directly, and does not
   * match signatures. By doing that, we could perform file-level comparison between
   * index source files and the input files of the given plan. If there are some common
   * files, the index is considered as a candidate.
   *
   * @param spark Spark Session.
   * @param indexes List of available indexes.
   * @param plan Logical plan.
   * @return Active indexes built for this plan.
   */
  def getCandidateIndexes(
      spark: SparkSession,
      indexes: Seq[IndexLogEntry],
      plan: LogicalPlan): Seq[IndexLogEntry] = {
    // Map of a signature provider to a signature generated for the given plan.
    val signatureMap = mutable.Map[String, Option[String]]()

    val hybridScanEnabled = HyperspaceConf.hybridScanEnabled(spark)
    val hybridScanDeleteEnabled = HyperspaceConf.hybridScanDeleteEnabled(spark)

    def signatureValid(entry: IndexLogEntry): Boolean = {
      val sourcePlanSignatures = entry.source.plan.properties.fingerprint.properties.signatures
      assert(sourcePlanSignatures.length == 1)
      val sourcePlanSignature = sourcePlanSignatures.head
      signatureMap.getOrElseUpdate(
        sourcePlanSignature.provider,
        LogicalPlanSignatureProvider
          .create(sourcePlanSignature.provider)
          .signature(plan)) match {
        case Some(s) => s.equals(sourcePlanSignature.value)
        case None => false
      }
    }

    def isHybridScanCandidate(entry: IndexLogEntry, inputSourceFiles: Seq[FileInfo]): Boolean = {
      // TODO: Some threshold about the similarity of source data files - number of common files or
      //  total size of common files.
      //  See https://github.com/microsoft/hyperspace/issues/159
      // TODO: As in [[PlanSignatureProvider]], Source plan signature comparison is required to
      //  support arbitrary source plans at index creation.
      //  See https://github.com/microsoft/hyperspace/issues/158

      // Find the number of common files between the source relations & index source files.
      val commonCnt = inputSourceFiles.count(entry.sourceFileInfoSet.contains)
      val deletedCnt = entry.sourceFileInfoSet.size - commonCnt

      lazy val isDeleteCandidate = hybridScanDeleteEnabled && entry.hasLineageColumn &&
        commonCnt > 0 && deletedCnt <= HyperspaceConf.hybridScanDeleteMaxNumFiles(spark)

      // For append-only Hybrid Scan, deleted files are not allowed.
      lazy val isAppendOnlyCandidate = !hybridScanDeleteEnabled && deletedCnt == 0 &&
        commonCnt > 0

      val isCandidate = isDeleteCandidate || isAppendOnlyCandidate
      if (isCandidate) {
        // If there is no change in source dataset, the index will be applied by
        // transformPlanToUseIndexOnlyScan.
        entry.setTagValue(
          plan,
          IndexLogEntryTags.HYBRIDSCAN_REQUIRED,
          !(commonCnt == entry.sourceFileInfoSet.size && commonCnt == inputSourceFiles.size))
      }
      isCandidate
    }

    if (hybridScanEnabled) {
      // TODO: Duplicate listing files for the given relation as in
      //  [[transformPlanToUseHybridScan]]
      //  See https://github.com/microsoft/hyperspace/issues/160
      val filesByRelations = plan.collect {
        case rel: LogicalRelation =>
          Hyperspace
            .getContext(spark)
            .sourceProviderManager
            .allFiles(rel)
            .map { f =>
              // For a given file, file id is only meaningful in the context of a given
              // index. At this point, we do not know which index, if any, would be picked.
              // Therefore, we simply set the file id to UNKNOWN_FILE_ID.
              FileInfo(
                f.getPath.toString,
                f.getLen,
                f.getModificationTime,
                IndexConstants.UNKNOWN_FILE_ID)
            }
      }
      assert(filesByRelations.length == 1)
      indexes.filter(index =>
        index.created && isHybridScanCandidate(index, filesByRelations.flatten))
    } else {
      indexes.filter(index => index.created && signatureValid(index))
    }
  }

  /**
   * Check if an index was applied the given relation or not.
   * This can be determined by an identifier in options field of HadoopFsRelation.
   *
   * @param relation HadoopFsRelation to check if an index is applied.
   * @return true if the relation has index plan identifier. Otherwise false.
   */
  def isIndexApplied(relation: HadoopFsRelation): Boolean = {
    relation.options.exists(_.equals(IndexConstants.INDEX_RELATION_IDENTIFIER))
  }

  /**
   * Transform the current plan to utilize the given index.
   *
   * The transformed plan reads the given index data rather than original source files.
   * If HybridScan is enabled, additional logical plans for the appended source files would be
   * constructed and merged with the transformed plan with the index.
   *
   * Pre-requisites
   * - We know for sure the index which can be used to transform the plan.
   * - The plan should be linear and include one LogicalRelation.
   *
   * @param spark Spark session.
   * @param index Index used in transformation of plan.
   * @param plan Current logical plan.
   * @param useBucketSpec Option whether to use BucketSpec for reading index data.
   * @return Transformed plan.
   */
  def transformPlanToUseIndex(
      spark: SparkSession,
      index: IndexLogEntry,
      plan: LogicalPlan,
      useBucketSpec: Boolean): LogicalPlan = {
    // Check pre-requisite.
    val logicalRelation = getLogicalRelation(plan)
    assert(logicalRelation.isDefined)

    // If there is no change in source data files, the index can be applied by
    // transformPlanToUseIndexOnlyScan regardless of Hybrid Scan config.
    // This tag should always exist if Hybrid Scan is enabled.
    val hybridScanRequired = HyperspaceConf.hybridScanEnabled(spark) &&
      index.getTagValue(logicalRelation.get, IndexLogEntryTags.HYBRIDSCAN_REQUIRED).get

    // If the index has appended files and/or deleted files, which means the current index data
    // is outdated, Hybrid Scan should be used to handle the newly updated source files.
    // Added `lazy` to avoid constructing sets for appended/deleted files unless necessary.
    lazy val isSourceUpdated = index.hasSourceUpdate

    val transformed = if (hybridScanRequired || isSourceUpdated) {
      transformPlanToUseHybridScan(spark, index, plan, useBucketSpec)
    } else {
      transformPlanToUseIndexOnlyScan(spark, index, plan, useBucketSpec)
    }
    assert(!transformed.equals(plan))
    transformed
  }

  /**
   * Extract the LogicalRelation node if the given logical plan is linear.
   *
   * @param logicalPlan given logical plan to extract LogicalRelation from.
   * @return if the plan is linear, the LogicalRelation node; Otherwise None.
   */
  def getLogicalRelation(logicalPlan: LogicalPlan): Option[LogicalRelation] = {
    val lrs = logicalPlan.collect { case r: LogicalRelation => r }
    if (lrs.length == 1) {
      Some(lrs.head)
    } else {
      None // logicalPlan is non-linear or it has no LogicalRelation.
    }
  }

  /**
   * Transform the current plan to utilize index.
   * The transformed plan reads data from indexes instead of the source relations.
   * Bucketing information of the index is retained if useBucketSpec is true.
   *
   * NOTE: This method currently only supports transformation of Scan Nodes i.e. Logical relations.
   *
   * @param spark Spark session.
   * @param index Index used in transformation of plan.
   * @param plan Current logical plan.
   * @param useBucketSpec Option whether to use BucketSpec for reading index data.
   * @return Transformed logical plan that leverages an index.
   */
  private def transformPlanToUseIndexOnlyScan(
      spark: SparkSession,
      index: IndexLogEntry,
      plan: LogicalPlan,
      useBucketSpec: Boolean): LogicalPlan = {
    // Note that we transform *only* the base relation and not other portions of the plan
    // (e.g., filters). For instance, given the following input plan:
    //        Project(A,B) -> Filter(C = 10) -> Scan (A,B,C,D,E)
    // in the presence of a suitable index, the getIndexPlan() method will emit:
    //        Project(A,B) -> Filter(C = 10) -> Index Scan (A,B,C)
    plan transformDown {
      case baseRelation @ LogicalRelation(_: HadoopFsRelation, baseOutput, _, _) =>
        val location =
          new InMemoryFileIndex(spark, index.content.files, Map(), None)
        val relation = HadoopFsRelation(
          location,
          new StructType(),
          StructType(index.schema.filter(baseRelation.schema.contains(_))),
          if (useBucketSpec) Some(index.bucketSpec) else None,
          new ParquetFileFormat,
          Map(IndexConstants.INDEX_RELATION_IDENTIFIER))(spark)

        val updatedOutput =
          baseOutput.filter(attr => relation.schema.fieldNames.contains(attr.name))
        baseRelation.copy(relation = relation, output = updatedOutput)
    }
  }

  /**
   * Transform the current plan to utilize the given index along with newly appended source files.
   *
   * With HybridScan, indexes with newly appended files to its source relation are also
   * eligible and we reconstruct new plans for the appended files so as to merge with
   * bucketed index data correctly.
   *
   * @param spark Spark session.
   * @param index Index used in transformation of plan.
   * @param plan Current logical plan.
   * @param useBucketSpec Option whether to use BucketSpec for reading index data.
   * @return Transformed logical plan that leverages an index and merges appended data.
   */
  private def transformPlanToUseHybridScan(
      spark: SparkSession,
      index: IndexLogEntry,
      plan: LogicalPlan,
      useBucketSpec: Boolean): LogicalPlan = {
    var unhandledAppendedFiles: Seq[Path] = Nil

    // Get transformed plan with index data and appended files if applicable.
    val indexPlan = plan transformUp {
      // Use transformUp here as currently one Logical Relation is allowed (pre-requisite).
      // The transformed plan will have LogicalRelation as a child; for example, LogicalRelation
      // can be transformed to 'Project -> Filter -> Logical Relation'. Thus, with transformDown,
      // it will be matched again and transformed recursively which causes stack overflow exception.
      case baseRelation @ LogicalRelation(
            _ @HadoopFsRelation(location: FileIndex, _, _, _, _, _),
            baseOutput,
            _,
            _) =>
        val (filesDeleted, filesAppended) =
          if (!HyperspaceConf.hybridScanEnabled(spark) && index.hasSourceUpdate) {
            // If the index contains the source update info, we need to handle
            // appendedFiles and deletedFiles in IndexLogEntry.
            (index.deletedFiles, index.appendedFiles.map(f => new Path(f.name)).toSeq)
          } else {
            val curFiles = Hyperspace
              .getContext(spark)
              .sourceProviderManager
              .allFiles(baseRelation)
              .map(f => FileInfo(f, index.fileIdTracker.addFile(f), asFullPath = true))
            if (HyperspaceConf.hybridScanDeleteEnabled(spark) && index.hasLineageColumn) {
              val (exist, nonExist) = curFiles.partition(index.sourceFileInfoSet.contains)
              val filesAppended = nonExist.map(f => new Path(f.name))
              if (exist.length < index.sourceFileInfoSet.size) {
                (index.sourceFileInfoSet -- exist, filesAppended)
              } else {
                (Nil, filesAppended)
              }
            } else {
              // Append-only implementation of getting appended files for efficiency.
              // It is guaranteed that there is no deleted files via the condition
              // 'deletedCnt == 0 && commonCnt > 0' in isHybridScanCandidate function.
              (
                Nil,
                curFiles.filterNot(index.sourceFileInfoSet.contains).map(f => new Path(f.name)))
            }
          }

        val filesToRead = {
          if (useBucketSpec || !index.hasParquetAsSourceFormat || filesDeleted.nonEmpty ||
              location.partitionSchema.nonEmpty) {
            // Since the index data is in "parquet" format, we cannot read source files
            // in formats other than "parquet" using one FileScan node as the operator requires
            // files in one homogenous format. To address this, we need to read the appended
            // source files using another FileScan node injected into the plan and subsequently
            // merge the data into the index data. Please refer below [[Union]] operation.
            // In case there are both deleted and appended files, we cannot handle the appended
            // files along with deleted files as source files do not have the lineage column which
            // is required for excluding the index data from deleted files.
            // If the source relation is partitioned, we cannot read the appended files with the
            // index data as the schema of partitioned files are not equivalent to the index data.
            unhandledAppendedFiles = filesAppended
            index.content.files
          } else {
            // If BucketSpec of index data isn't used (e.g., in the case of FilterIndex currently)
            // and the source format is parquet, we could read the appended files along
            // with the index data.
            index.content.files ++ filesAppended
          }
        }

        // In order to handle deleted files, read index data with the lineage column so that
        // we could inject Filter-Not-In conditions on the lineage column to exclude the indexed
        // rows from the deleted files.
        val newSchema = StructType(
          index.schema.filter(s =>
            baseRelation.schema.contains(s) || (filesDeleted.nonEmpty && s.name.equals(
              IndexConstants.DATA_FILE_NAME_ID))))

        val newLocation = new InMemoryFileIndex(spark, filesToRead, Map(), None)
        val relation = HadoopFsRelation(
          newLocation,
          new StructType(),
          newSchema,
          if (useBucketSpec) Some(index.bucketSpec) else None,
          new ParquetFileFormat,
          Map(IndexConstants.INDEX_RELATION_IDENTIFIER))(spark)

        val updatedOutput =
          baseOutput.filter(attr => relation.schema.fieldNames.contains(attr.name))

        if (filesDeleted.isEmpty) {
          baseRelation.copy(relation = relation, output = updatedOutput)
        } else {
          val lineageAttr = AttributeReference(IndexConstants.DATA_FILE_NAME_ID, LongType)()
          val deletedFileIds = filesDeleted.map(f => Literal(f.id)).toArray
          val rel =
            baseRelation.copy(relation = relation, output = updatedOutput ++ Seq(lineageAttr))
          val filterForDeleted = Filter(Not(In(lineageAttr, deletedFileIds)), rel)
          Project(updatedOutput, OptimizeIn(filterForDeleted))
        }
    }

    if (unhandledAppendedFiles.nonEmpty) {
      // If there are unhandled appended files, we need to create additional plans
      // by the following steps:
      // Step 1) Generate a plan (planForAppended) from the current plan to read
      //   the appended files similar to indexPlan.
      // Step 2) If Shuffle is required, perform shuffle for the plan.
      // Step 3) Merge both indexPlan and planForAppended by using [[BucketUnion]] or [[Union]].
      // For more details, see https://github.com/microsoft/hyperspace/issues/150.

      val planForAppended =
        transformPlanToReadAppendedFiles(spark, index.schema, plan, unhandledAppendedFiles)
      if (useBucketSpec) {
        // If Bucketing information of the index is used to read the index data, we need to
        // shuffle the appended data in the same way to correctly merge with bucketed index data.

        // Although only numBuckets of BucketSpec is used in BucketUnion*, bucketColumnNames
        // and sortColumnNames are shown in plan string. So remove sortColumnNames to avoid
        // misunderstanding.
        val bucketSpec = index.bucketSpec.copy(sortColumnNames = Nil)

        // Merge index plan & newly shuffled plan by using bucket-aware union.
        BucketUnion(
          Seq(indexPlan, transformPlanToShuffleUsingBucketSpec(bucketSpec, planForAppended)),
          bucketSpec)
      } else {
        // If bucketing is not necessary (e.g. FilterIndexRule), we use [[Union]] to merge
        // the appended data without additional shuffle.
        Union(indexPlan, planForAppended)
      }
    } else {
      indexPlan
    }
  }

  /**
   * Transform the current plan to read the given appended source files.
   *
   * The result will be merged with the plan which is reading index data
   * by using [[BucketUnion]] or [[Union]].
   *
   * @param spark Spark session.
   * @param indexSchema Index schema used for the output.
   * @param originalPlan Original plan.
   * @param filesAppended Appended files to the source relation.
   * @return Transformed linear logical plan for appended files.
   */
  private def transformPlanToReadAppendedFiles(
      spark: SparkSession,
      indexSchema: StructType,
      originalPlan: LogicalPlan,
      filesAppended: Seq[Path]): LogicalPlan = {
    // Transform the location of LogicalRelation with appended files.
    val planForAppended = originalPlan transformDown {
      case baseRelation @ LogicalRelation(
            fsRelation @ HadoopFsRelation(location: FileIndex, _, _, _, _, _),
            baseOutput,
            _,
            _) =>
<<<<<<< HEAD
        val options = PathUtils.extractBasePath(location.partitionSpec)
=======
        val options = extractBasePath(spark, location)
>>>>>>> 2f513d76
          .map { basePath =>
            // Set "basePath" so that partitioned columns are also included in the output schema.
            Map("basePath" -> basePath)
          }
          .getOrElse(Map())

        val newLocation = new InMemoryFileIndex(spark, filesAppended, options, None)
        // Set the same output schema with the index plan to merge them using BucketUnion.
        // Include partition columns for data loading.
        val partitionColumns = location.partitionSchema.map(_.name)
        val updatedSchema = StructType(baseRelation.schema.filter(col =>
          indexSchema.contains(col) || location.partitionSchema.contains(col)))
        val updatedOutput = baseOutput.filter(attr =>
          indexSchema.fieldNames.contains(attr.name) || partitionColumns.contains(attr.name))
        val newRelation = fsRelation.copy(
          location = newLocation,
          dataSchema = updatedSchema,
          options =
            fsRelation.options + IndexConstants.INDEX_RELATION_IDENTIFIER)(spark)
        baseRelation.copy(relation = newRelation, output = updatedOutput)
    }
    assert(!originalPlan.equals(planForAppended))
    planForAppended
  }

<<<<<<< HEAD
=======
  private def extractBasePath(spark: SparkSession, location: FileIndex): Option[String] = {
    if (location.partitionSchema.isEmpty) {
      None
    } else {
      Some(Hyperspace.getContext(spark).sourceProviderManager.partitionBasePath(location))
    }
  }

>>>>>>> 2f513d76
  /**
   * Transform the plan to perform on-the-fly Shuffle the data based on bucketSpec.
   *
   * Pre-requisite
   * - The plan should be linear and include one LogicalRelation.
   *
   * @param bucketSpec Bucket specification used for Shuffle.
   * @param plan Plan to be shuffled.
   * @return Transformed plan by injecting on-the-fly shuffle with given bucket specification.
   */
  private[rules] def transformPlanToShuffleUsingBucketSpec(
      bucketSpec: BucketSpec,
      plan: LogicalPlan): LogicalPlan = {
    // Extract top level plan including all required columns for shuffle in its output.
    object ExtractTopLevelPlanForShuffle {
      type returnType = (LogicalPlan, Seq[Option[Attribute]], Boolean)
      def unapply(plan: LogicalPlan): Option[returnType] = plan match {
        case p @ Project(_, Filter(_, LogicalRelation(_: HadoopFsRelation, _, _, _))) =>
          Some(p, getIndexedAttrs(p, bucketSpec.bucketColumnNames), true)
        case p @ Project(_, LogicalRelation(_: HadoopFsRelation, _, _, _)) =>
          Some(p, getIndexedAttrs(p, bucketSpec.bucketColumnNames), true)
        case f @ Filter(_, LogicalRelation(_: HadoopFsRelation, _, _, _)) =>
          Some(f, getIndexedAttrs(f, bucketSpec.bucketColumnNames), false)
        case r @ LogicalRelation(_: HadoopFsRelation, _, _, _) =>
          Some(r, getIndexedAttrs(r, bucketSpec.bucketColumnNames), false)
      }

      private def getIndexedAttrs(
          plan: LogicalPlan,
          indexedColumns: Seq[String]): Seq[Option[Attribute]] = {
        val attrMap = plan.output.attrs.map(attr => (attr.name, attr)).toMap
        indexedColumns.map(colName => attrMap.get(colName))
      }
    }

    // During merge of the index data with the newly appended data, perform
    // on-the-fly shuffle of the appended-data with the same partition structure
    // of index so that we could avoid incurring shuffle of the index data
    // (which is assumed to be the larger sized dataset).
    //
    // To do this optimally, we would have to push-down filters/projects before
    // shuffling the newly appended data to reduce the amount of data that gets
    // shuffled. However, if project excludes any of the [[indexedColumns]], Spark
    // handles the shuffle through [[RoundRobinPartitioning]], which can cause
    // wrong results.
    //
    // Therefore, we do the following:
    // if Project node excludes any of the [[indexedColumns]]:
    //    Case 1: Shuffle should be located **before** Project but **after** Filter
    //                Plan: Project => Shuffle => Filter => Relation
    // else:
    //    Case 2: Shuffle node should come **after** Project and/or Filter node
    //                Plan: Shuffle => Project => Filter => Relation
    //
    // Currently, we only perform on-the-fly shuffle when applying JoinIndexRule.
    // Therefore, it's always guaranteed that the children nodes have all indexed columns
    // in their output; Case 1 won't be shown in use cases. The implementation is kept
    // for future use cases.

    var shuffleInjected = false
    val shuffled = plan transformDown {
      case p if shuffleInjected => p
      case ExtractTopLevelPlanForShuffle(p, indexedAttr, isProject)
          if !isProject || indexedAttr.forall(_.isDefined) =>
        shuffleInjected = true
        RepartitionByExpression(indexedAttr.flatten, p, bucketSpec.numBuckets)
    }
    assert(shuffleInjected)
    shuffled
  }
}<|MERGE_RESOLUTION|>--- conflicted
+++ resolved
@@ -31,7 +31,7 @@
 import com.microsoft.hyperspace.Hyperspace
 import com.microsoft.hyperspace.index._
 import com.microsoft.hyperspace.index.plans.logical.BucketUnion
-import com.microsoft.hyperspace.util.{HyperspaceConf, PathUtils}
+import com.microsoft.hyperspace.util.HyperspaceConf
 
 object RuleUtils {
 
@@ -417,11 +417,7 @@
             baseOutput,
             _,
             _) =>
-<<<<<<< HEAD
-        val options = PathUtils.extractBasePath(location.partitionSpec)
-=======
         val options = extractBasePath(spark, location)
->>>>>>> 2f513d76
           .map { basePath =>
             // Set "basePath" so that partitioned columns are also included in the output schema.
             Map("basePath" -> basePath)
@@ -447,8 +443,6 @@
     planForAppended
   }
 
-<<<<<<< HEAD
-=======
   private def extractBasePath(spark: SparkSession, location: FileIndex): Option[String] = {
     if (location.partitionSchema.isEmpty) {
       None
@@ -457,7 +451,6 @@
     }
   }
 
->>>>>>> 2f513d76
   /**
    * Transform the plan to perform on-the-fly Shuffle the data based on bucketSpec.
    *
