--- conflicted
+++ resolved
@@ -31,7 +31,7 @@
 import com.microsoft.hyperspace.Hyperspace
 import com.microsoft.hyperspace.index._
 import com.microsoft.hyperspace.index.plans.logical.BucketUnion
-import com.microsoft.hyperspace.util.{HyperspaceConf, PathUtils}
+import com.microsoft.hyperspace.util.HyperspaceConf
 
 object RuleUtils {
 
@@ -419,11 +419,7 @@
             baseOutput,
             _,
             _) =>
-<<<<<<< HEAD
-        val options = PathUtils.extractBasePath(location.partitionSpec)
-=======
         val options = extractBasePath(spark, location)
->>>>>>> 8fdf28b0
           .map { basePath =>
             // Set "basePath" so that partitioned columns are also included in the output schema.
             Map("basePath" -> basePath)
@@ -449,8 +445,6 @@
     planForAppended
   }
 
-<<<<<<< HEAD
-=======
   private def extractBasePath(spark: SparkSession, location: FileIndex): Option[String] = {
     if (location.partitionSchema.isEmpty) {
       None
@@ -459,7 +453,6 @@
     }
   }
 
->>>>>>> 8fdf28b0
   /**
    * Transform the plan to perform on-the-fly Shuffle the data based on bucketSpec.
    *
