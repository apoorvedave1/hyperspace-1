--- conflicted
+++ resolved
@@ -70,12 +70,7 @@
       val dataManager = indexDataManagerFactory.create(indexPath)
       if (mode.equals(REFRESH_MODE_INCREMENTAL)) {
         new RefreshDeleteAction(spark, logManager, dataManager).run()
-<<<<<<< HEAD
-        new RefreshIncremental(spark, logManager, dataManager).run()
-=======
-      } else if (HyperspaceConf.refreshAppendEnabled(spark)) {
         new RefreshIncrementalAction(spark, logManager, dataManager).run()
->>>>>>> d283116c
       } else {
         new RefreshAction(spark, logManager, dataManager).run()
       }
