/*
 * Copyright (2020) The Hyperspace Project Authors.
 *
 * Licensed under the Apache License, Version 2.0 (the "License");
 * you may not use this file except in compliance with the License.
 * You may obtain a copy of the License at
 *
 * http://www.apache.org/licenses/LICENSE-2.0
 *
 * Unless required by applicable law or agreed to in writing, software
 * distributed under the License is distributed on an "AS IS" BASIS,
 * WITHOUT WARRANTIES OR CONDITIONS OF ANY KIND, either express or implied.
 * See the License for the specific language governing permissions and
 * limitations under the License.
 */

package com.microsoft.hyperspace.index

import org.apache.hadoop.fs.Path
import org.apache.spark.sql.{DataFrame, SparkSession}
import org.apache.spark.sql.internal.SQLConf

import com.microsoft.hyperspace.HyperspaceException
import com.microsoft.hyperspace.actions._
import com.microsoft.hyperspace.util.HyperspaceConf

class IndexCollectionManager(
    spark: SparkSession,
    indexLogManagerFactory: IndexLogManagerFactory,
    indexDataManagerFactory: IndexDataManagerFactory,
    fileSystemFactory: FileSystemFactory)
    extends IndexManager {
  private val conf: SQLConf = spark.sessionState.conf

  override def create(df: DataFrame, indexConfig: IndexConfig): Unit = {
    val indexPath = PathResolver(spark.sessionState.conf).getIndexPath(indexConfig.indexName)
    val dataManager = indexDataManagerFactory.create(indexPath)
    val logManager = getLogManager(indexConfig.indexName) match {
      case Some(manager) => manager
      case None => indexLogManagerFactory.create(indexPath)
    }

    new CreateAction(spark, df, indexConfig, logManager, dataManager).run()
  }

  override def delete(indexName: String): Unit = {
    withLogManager(indexName) { logManager =>
      new DeleteAction(logManager).run()
    }
  }

  override def restore(indexName: String): Unit = {
    withLogManager(indexName) { logManager =>
      new RestoreAction(logManager).run()
    }
  }

  override def vacuum(indexName: String): Unit = {
    withLogManager(indexName) { logManager =>
      val indexPath = PathResolver(spark.sessionState.conf).getIndexPath(indexName)
      val dataManager = indexDataManagerFactory.create(indexPath)
      new VacuumAction(logManager, dataManager).run()
    }
  }

  override def refresh(indexName: String): Unit = {
    withLogManager(indexName) { logManager =>
      val indexPath = PathResolver(spark.sessionState.conf).getIndexPath(indexName)
      val dataManager = indexDataManagerFactory.create(indexPath)
      if (HyperspaceConf.refreshDeleteEnabled(spark)) {
        new RefreshDeleteAction(spark, logManager, dataManager).run()
      } else if (HyperspaceConf.refreshAppendEnabled(spark)) {
<<<<<<< HEAD
        new RefreshIncremental(spark, logManager, dataManager).run()
=======
        new RefreshAppendAction(spark, logManager, dataManager).run()
>>>>>>> 878440e7
      } else {
        new RefreshAction(spark, logManager, dataManager).run()
      }
    }
  }

  override def optimize(indexName: String, mode: String): Unit = {
    withLogManager(indexName) { logManager =>
      val indexPath = PathResolver(spark.sessionState.conf).getIndexPath(indexName)
      val dataManager = indexDataManagerFactory.create(indexPath)
      new OptimizeAction(spark, logManager, dataManager, mode).run()
    }
  }

  override def cancel(indexName: String): Unit = {
    withLogManager(indexName) { logManager =>
      new CancelAction(logManager).run()
    }
  }

  override def indexes: DataFrame = {
    import spark.implicits._
    getIndexes()
      .filter(!_.state.equals(Constants.States.DOESNOTEXIST))
      .map(IndexSummary(spark, _))
      .toDF()
  }

  override def getIndexes(states: Seq[String] = Seq()): Seq[IndexLogEntry] = {
    indexLogManagers
      .map(_.getLatestLog())
      .filter(_.isDefined)
      .map(_.get)
      .filter(index => states.isEmpty || states.contains(index.state))
      .map(toIndexLogEntry)
  }

  private def indexLogManagers: Seq[IndexLogManager] = {
    val rootPath = PathResolver(conf).systemPath
    val fs = fileSystemFactory.create(rootPath)
    val indexPaths: Seq[Path] = if (fs.exists(rootPath)) {
      fs.listStatus(rootPath).map(_.getPath)
    } else {
      Seq()
    }
    indexPaths.map(path => indexLogManagerFactory.create(path))
  }

  private def getLogManager(indexName: String): Option[IndexLogManager] = {
    val indexPath = PathResolver(spark.sessionState.conf).getIndexPath(indexName)
    val fs = fileSystemFactory.create(indexPath)
    if (fs.exists(indexPath)) {
      Some(indexLogManagerFactory.create(indexPath))
    } else {
      None
    }
  }

  private def withLogManager(indexName: String)(f: IndexLogManager => Unit): Unit = {
    getLogManager(indexName) match {
      case Some(logManager) => f(logManager)
      case None => throw HyperspaceException(s"Index with name $indexName could not be found")
    }
  }

  private def toIndexLogEntry(logEntry: LogEntry): IndexLogEntry = {
    logEntry.asInstanceOf[IndexLogEntry]
  }
}

object IndexCollectionManager {
  def apply(spark: SparkSession): IndexCollectionManager =
    new IndexCollectionManager(
      spark,
      IndexLogManagerFactoryImpl,
      IndexDataManagerFactoryImpl,
      FileSystemFactoryImpl)
}

/**
 * Case class representing index summary
 *
 * TODO: Finalize about adding these: data location, signatures, file lists etc.
 *
 * @param name index name
 * @param indexedColumns indexed columns
 * @param includedColumns included columns
 * @param numBuckets number of buckets
 * @param schema index schema json
 * @param indexLocation index location
 * @param state index state
 */
private[hyperspace] case class IndexSummary(
    name: String,
    indexedColumns: Seq[String],
    includedColumns: Seq[String],
    numBuckets: Int,
    schema: String,
    indexLocation: String,
    state: String)

private[hyperspace] object IndexSummary {
  def apply(spark: SparkSession, entry: IndexLogEntry): IndexSummary = {
    IndexSummary(
      entry.name,
      entry.derivedDataset.properties.columns.indexed,
      entry.derivedDataset.properties.columns.included,
      entry.numBuckets,
      entry.derivedDataset.properties.schemaString,
      indexDirPath(entry),
      entry.state)
  }

  /**
   * This method extracts the most top-level (or top-most) index directory which
   * has either
   * - at least one leaf file, or
   * - more than one subdirectories, or
   * - no files and no subdirectories (this case will not happen for real index scenarios).
   *
   * @param entry Index log entry.
   * @return Path to the first leaf directory starting from the root.
   */
  private def indexDirPath(entry: IndexLogEntry): String = {
    var root = entry.content.root
    var indexDirPath = new Path(entry.content.root.name)
    while (root.files.isEmpty && root.subDirs.size == 1) {
      root = root.subDirs.head
      indexDirPath = new Path(indexDirPath, root.name)
    }
    indexDirPath.toString
  }
}<|MERGE_RESOLUTION|>--- conflicted
+++ resolved
@@ -70,11 +70,7 @@
       if (HyperspaceConf.refreshDeleteEnabled(spark)) {
         new RefreshDeleteAction(spark, logManager, dataManager).run()
       } else if (HyperspaceConf.refreshAppendEnabled(spark)) {
-<<<<<<< HEAD
-        new RefreshIncremental(spark, logManager, dataManager).run()
-=======
         new RefreshAppendAction(spark, logManager, dataManager).run()
->>>>>>> 878440e7
       } else {
         new RefreshAction(spark, logManager, dataManager).run()
       }
