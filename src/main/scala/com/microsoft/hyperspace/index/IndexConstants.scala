--- conflicted
+++ resolved
@@ -64,12 +64,6 @@
   val REFRESH_DELETE_ENABLED = "spark.hyperspace.index.refresh.delete.enabled"
   val REFRESH_DELETE_ENABLED_DEFAULT = "false"
 
-<<<<<<< HEAD
-  val REFRESH_APPEND_ENABLED = "spark.hyperspace.index.refresh.append.enabled"
-  val REFRESH_APPEND_ENABLED_DEFAULT = "false"
-
-  val REFRESH_MODE_INCREMENTAL = "incremental"
-=======
   /**
    * This flag enables refreshing index if additional data files are appended to the source. When
    * set to false, the refresh call will not run RefreshAppendAction. It will instead go for full
@@ -79,5 +73,6 @@
    */
   val REFRESH_APPEND_ENABLED = "spark.hyperspace.index.refresh.append.enabled"
   val REFRESH_APPEND_ENABLED_DEFAULT = "false"
->>>>>>> 4430c242
+
+  val REFRESH_MODE_INCREMENTAL = "incremental"
 }