--- conflicted
+++ resolved
@@ -325,9 +325,6 @@
   val kind = "HDFS"
 }
 object Hdfs {
-<<<<<<< HEAD
-  case class Properties(content: Content, deleted: Seq[String] = Nil, appended: Seq[String] = Nil)
-=======
 
   /**
    * Hdfs file properties.
@@ -339,7 +336,6 @@
       content: Content,
       appendedFiles: Seq[String] = Nil,
       deletedFiles: Seq[String] = Nil)
->>>>>>> 5f1c86fd
 }
 
 // IndexLogEntry-specific Relation that represents the source relation.
@@ -394,12 +390,11 @@
   }
 
   def deletedFiles: Seq[String] = {
-<<<<<<< HEAD
-    relations.head.data.properties.deleted
+    relations.head.data.properties.deletedFiles
   }
 
   def appendedFiles: Seq[String] = {
-    relations.head.data.properties.appended
+    relations.head.data.properties.appendedFiles
   }
 
   def withAdditionalAppendedFiles(files: Seq[String]): IndexLogEntry = {
@@ -411,7 +406,7 @@
               relations.head.copy(
                 data = relations.head.data.copy(
                   properties = relations.head.data.properties.copy(
-                    appended = relations.head.data.properties.appended ++ files))))))))
+                    appendedFiles = relations.head.data.properties.appendedFiles ++ files))))))))
   }
 
   def withAdditionalDeletedFiles(files: Seq[String]): IndexLogEntry = {
@@ -423,7 +418,7 @@
             relations.head.copy(
               data = relations.head.data.copy(
                 properties = relations.head.data.properties.copy(
-                  deleted = relations.head.data.properties.deleted ++ files))))))))
+                  deletedFiles = relations.head.data.properties.deletedFiles ++ files))))))))
   }
 
   def withNewAppendedFiles(files: Seq[String]): IndexLogEntry = {
@@ -435,7 +430,7 @@
               relations.head.copy(
                 data = relations.head.data.copy(
                   properties = relations.head.data.properties.copy(
-                    appended = files))))))))
+                    appendedFiles = files))))))))
   }
 
   def withNewDeletedFiles(files: Seq[String]): IndexLogEntry = {
@@ -447,14 +442,7 @@
               relations.head.copy(
                 data = relations.head.data.copy(
                   properties = relations.head.data.properties.copy(
-                    deleted = files))))))))
-=======
-    relations.head.data.properties.deletedFiles
-  }
-
-  def appendedFiles: Seq[String] = {
-    relations.head.data.properties.appendedFiles
->>>>>>> 5f1c86fd
+                    deletedFiles = files))))))))
   }
 
   def bucketSpec: BucketSpec =
